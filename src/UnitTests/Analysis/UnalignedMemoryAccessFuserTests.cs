--- conflicted
+++ resolved
@@ -400,20 +400,6 @@
             #region Expected
 @"r8:r8
     def:  def r8
-<<<<<<< HEAD
-    uses: __swl(Mem7[r8 + 0x0000001B:word32], 0x00000000)
-          __swl(Mem8[r8 + 0x0000001F:word32], 0x00000000)
-          __swl(Mem9[r8 + 0x0000002B:word32], 0x00000000)
-          __swl(Mem11[r8 + 0x00000033:word32], 0x00000000)
-          r4_11 = r8 + 0x00000010
-          __swr(Mem14[r8 + 0x00000018:word32], 0x00000000)
-          __swr(Mem15[r8 + 0x0000001C:word32], 0x00000000)
-          __swr(Mem16[r8 + 0x00000028:word32], 0x00000000)
-          __swr(Mem18[r8 + 0x00000030:word32], 0x00000000)
-          Mem12[r8 + 0x00000010:word32] = r14
-          Mem13[r8 + 0x00000014:word32] = r13
-          Mem17[r8 + 0x0000002C:word32] = r9
-=======
     uses: r4_11 = r8 + 0x00000010
           Mem12[r8 + 0x00000010:word32] = r14
           Mem13[r8 + 0x00000014:word32] = r13
@@ -422,7 +408,6 @@
           Mem16[r8 + 0x00000028:word32] = 0x00000000
           Mem17[r8 + 0x0000002C:word32] = r9
           Mem18[r8 + 0x00000030:word32] = 0x00000000
->>>>>>> 3a5a7115
 Mem5:Global memory
     def:  def Mem5
 r14:r14
@@ -435,20 +420,10 @@
     uses: Mem13[r8 + 0x00000014:word32] = r13
 Mem7:Global memory
     def:  def Mem7
-<<<<<<< HEAD
-    uses: __swl(Mem7[r8 + 0x0000001B:word32], 0x00000000)
-Mem8:Global memory
-    def:  def Mem8
-    uses: __swl(Mem8[r8 + 0x0000001F:word32], 0x00000000)
-Mem9:Global memory
-    def:  def Mem9
-    uses: __swl(Mem9[r8 + 0x0000002B:word32], 0x00000000)
-=======
 Mem8:Global memory
     def:  def Mem8
 Mem9:Global memory
     def:  def Mem9
->>>>>>> 3a5a7115
 Mem10:Global memory
     def:  def Mem10
 r9:r9
@@ -456,10 +431,6 @@
     uses: Mem17[r8 + 0x0000002C:word32] = r9
 Mem11:Global memory
     def:  def Mem11
-<<<<<<< HEAD
-    uses: __swl(Mem11[r8 + 0x00000033:word32], 0x00000000)
-=======
->>>>>>> 3a5a7115
 r4_11: orig: r4
     def:  r4_11 = r8 + 0x00000010
 Mem12:Global memory
@@ -468,28 +439,14 @@
     def:  def Mem13
 Mem14:Global memory
     def:  def Mem14
-<<<<<<< HEAD
-    uses: __swr(Mem14[r8 + 0x00000018:word32], 0x00000000)
-Mem15:Global memory
-    def:  def Mem15
-    uses: __swr(Mem15[r8 + 0x0000001C:word32], 0x00000000)
-Mem16:Global memory
-    def:  def Mem16
-    uses: __swr(Mem16[r8 + 0x00000028:word32], 0x00000000)
-=======
 Mem15:Global memory
     def:  def Mem15
 Mem16:Global memory
     def:  def Mem16
->>>>>>> 3a5a7115
 Mem17:Global memory
     def:  def Mem17
 Mem18:Global memory
     def:  def Mem18
-<<<<<<< HEAD
-    uses: __swr(Mem18[r8 + 0x00000030:word32], 0x00000000)
-=======
->>>>>>> 3a5a7115
 // SsaProcedureBuilder
 // Return size: 0
 void SsaProcedureBuilder()
@@ -514,21 +471,6 @@
 	def Mem18
 	// succ:  l1
 l1:
-<<<<<<< HEAD
-	__swl(Mem7[r8 + 0x0000001B:word32], 0x00000000)
-	__swl(Mem8[r8 + 0x0000001F:word32], 0x00000000)
-	__swl(Mem9[r8 + 0x0000002B:word32], 0x00000000)
-	__swl(Mem11[r8 + 0x00000033:word32], 0x00000000)
-	r4_11 = r8 + 0x00000010
-	Mem12[r8 + 0x00000010:word32] = r14
-    MEM9[r4] = 42;
-	Mem13[r8 + 0x00000014:word32] = r13
-	__swr(Mem14[r8 + 0x00000018:word32], 0x00000000)
-	__swr(Mem15[r8 + 0x0000001C:word32], 0x00000000)
-	__swr(Mem16[r8 + 0x00000028:word32], 0x00000000)
-	Mem17[r8 + 0x0000002C:word32] = r9
-	__swr(Mem18[r8 + 0x00000030:word32], 0x00000000)
-=======
 	r4_11 = r8 + 0x00000010
 	Mem12[r8 + 0x00000010:word32] = r14
 	Mem13[r8 + 0x00000014:word32] = r13
@@ -537,7 +479,6 @@
 	Mem16[r8 + 0x00000028:word32] = 0x00000000
 	Mem17[r8 + 0x0000002C:word32] = r9
 	Mem18[r8 + 0x00000030:word32] = 0x00000000
->>>>>>> 3a5a7115
 	return
 	// succ:  SsaProcedureBuilder_exit
 SsaProcedureBuilder_exit:
