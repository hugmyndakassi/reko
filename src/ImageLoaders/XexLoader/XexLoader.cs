--- conflicted
+++ resolved
@@ -39,57 +39,6 @@
 	/// https://github.com/xenia-project/xenia/blob/bc8b62909291017f4867ceaa1b46f1654a0aaefa/src/xenia/cpu/xex_module.cc
 	/// </remarks>
 	public class XexLoader : ImageLoader
-<<<<<<< HEAD
-    {
-        private const uint IMAGE_SUBSYSTEM_XBOX = 14;
-        private DecompilerEventListener decompilerEventListener;
-
-        public XexLoader(IServiceProvider services, string filename, byte[] imgRaw) : base(services, filename, imgRaw)
-        {
-            decompilerEventListener = services.RequireService<DecompilerEventListener>();
-            rdr = new BeImageReader(RawImage, 0);
-        }
-
-        private byte[] xe_xex2_retail_key = {
-            0x20, 0xB1, 0x85, 0xA5, 0x9D, 0x28, 0xFD, 0xC3,
-            0x40, 0x58, 0x3F, 0xBB, 0x08, 0x96, 0xBF, 0x91
-        };
-
-        private byte[] xe_xex2_devkit_key = {
-            0x00, 0x00, 0x00, 0x00, 0x00, 0x00, 0x00, 0x00,
-            0x00, 0x00, 0x00, 0x00, 0x00, 0x00, 0x00, 0x00
-        };
-
-        private BeImageReader rdr;
-
-        private readonly List<OptionalHeader> optional_headers = new List<OptionalHeader>();
-        private readonly ImageData xexData = new ImageData();
-
-        public override Address PreferredBaseAddress
-        {
-            get
-            {
-                return null; //the format is self describing
-            }
-
-            set
-            {
-                throw new NotImplementedException();
-            }
-        }
-
-        private readonly List<ImageSegment> segments = new List<ImageSegment>();
-        private readonly Dictionary<Address32, ImportReference> imports = new Dictionary<Address32, ImportReference>();
-
-        private void LoadHeaders()
-        {
-            ImageData imageData = xexData;
-			xexData.header = rdr.ReadStruct<XexHeader>();
-
-            XexHeader header = xexData.header;
-
-			switch (header.magic) {
-=======
 	{
 		private const uint IMAGE_SUBSYSTEM_XBOX = 14;
 		private DecompilerEventListener decompilerEventListener;
@@ -134,13 +83,12 @@
 		private void LoadHeaders()
 		{
 			ImageData imageData = xexData;
-			xexData.header = new StructureReader<XexHeader>(rdr).Read();
+			xexData.header = rdr.ReadStruct<XexHeader>();
 
 			XexHeader header = xexData.header;
 
 			switch (header.magic)
 			{
->>>>>>> e10514ae
 				case XEX2_MAGIC:
 				case XEX1_MAGIC:
 					break;
@@ -148,142 +96,10 @@
 					throw new BadImageFormatException("Invalid XEX Magic");
 			}
 
-<<<<<<< HEAD
-            for(uint i=0; i<header.header_count; i++)
-            {
-                bool add = true;
+			for (uint i = 0; i < header.header_count; i++)
+			{
+				bool add = true;
 				XexOptionalHeader st_optionalHeader = rdr.ReadStruct<XexOptionalHeader>();
-                OptionalHeader optionalHeader = new OptionalHeader(st_optionalHeader);
-
-                switch((byte)optionalHeader.key)
-                {
-                    // just the data
-                    case 0x00:
-                    case 0x01:
-                        optionalHeader.value = optionalHeader.offset;
-                        optionalHeader.offset = 0;
-                        break;
-                    case 0xFF:
-                        optionalHeader.length = rdr.ReadAt<UInt32>(optionalHeader.offset, (r) => {
-                            return r.ReadUInt32();
-                        });
-                        optionalHeader.offset += 4;
-
-                        if(optionalHeader.length + optionalHeader.offset > rdr.Bytes.Length) {
-                            decompilerEventListener.Warn(
-                                new NullCodeLocation(""),
-                                $"Optional header {i} (0x{optionalHeader.key:X}) crosses file boundary. Will not be read"
-                            );
-                            add = false;
-                        }
-                        break;
-                    default:
-                        optionalHeader.length = ((uint)(byte)optionalHeader.key) * 4;
-
-                        if (optionalHeader.length + optionalHeader.offset > rdr.Bytes.Length) {
-                            decompilerEventListener.Warn(
-                                new NullCodeLocation(""),
-                                $"Optional header {i} (0x{optionalHeader.key:X}) crosses file boundary. Will not be read"
-                            );
-                            add = false;
-                        }
-                        break;
-                }
-
-                if (add) {
-                    optional_headers.Add(optionalHeader);
-                }
-            }
-
-            for(int i=0; i<optional_headers.Count; i++) {
-                OptionalHeader opt = optional_headers[i];
-
-                // go to the header offset
-                if(opt.length > 0 && opt.offset != 0) {
-                    rdr.Offset = opt.offset;
-                }
-
-                // process the optional headers
-                switch (opt.key) {
-                    case XEXHeaderKeys.XEX_HEADER_SYSTEM_FLAGS:
-                        imageData.system_flags = (XEXSystemFlags)opt.value;
-                        break;
-
-                    case XEXHeaderKeys.XEX_HEADER_RESOURCE_INFO:
-                        uint count = (opt.length - 4) / 16;
-                        xexData.resources = new List<XexResourceInfo>((int)count);
-                        
-                        for(uint n=0; n<count; n++) {
-                            xexData.resources.Insert(i, rdr.ReadStruct<XexResourceInfo>());
-                        }
-                        break;
-
-                    case XEXHeaderKeys.XEX_HEADER_EXECUTION_INFO:
-                        imageData.execution_info = rdr.ReadStruct<XexExecutionInfo>();
-                        break;
-
-                    case XEXHeaderKeys.XEX_HEADER_GAME_RATINGS:
-                        break;
-
-                    case XEXHeaderKeys.XEX_HEADER_TLS_INFO:
-                        imageData.tls_info = rdr.ReadStruct<XexTlsInfo>();
-                        break;
-                    
-                    case XEXHeaderKeys.XEX_HEADER_IMAGE_BASE_ADDRESS:
-                        imageData.exe_address = opt.value;
-                        break;
-
-                    case XEXHeaderKeys.XEX_HEADER_ENTRY_POINT:
-                        imageData.exe_entry_point = opt.value;
-                        break;
-
-                    case XEXHeaderKeys.XEX_HEADER_DEFAULT_STACK_SIZE:
-                        imageData.exe_stack_size = opt.value;
-                        break;
-
-                    case XEXHeaderKeys.XEX_HEADER_DEFAULT_HEAP_SIZE:
-                        imageData.exe_heap_size = opt.value;
-                        break;
-
-                    case XEXHeaderKeys.XEX_HEADER_FILE_FORMAT_INFO:
-                        XexEncryptionHeader encHeader = rdr.ReadStruct<XexEncryptionHeader>();
-
-                        imageData.file_format_info.encryption_type = encHeader.encryption_type;
-                        imageData.file_format_info.compression_type = encHeader.compression_type;
-
-                        switch (encHeader.compression_type) {
-                            case XEXCompressionType.XEX_COMPRESSION_NONE:
-                                break;
-                            case XEXCompressionType.XEX_COMPRESSION_DELTA:
-                                throw new NotImplementedException("XEX: image::Binary is using unsupported delta compression");
-                            case XEXCompressionType.XEX_COMPRESSION_BASIC:
-                                uint block_count = (opt.length - 8) / 8;
-                                imageData.file_format_info.basic_blocks = new List<XexFileBasicCompressionBlock>((int)block_count);
-
-                                for(int ib=0; ib<block_count; ib++) {
-                                    imageData.file_format_info.basic_blocks.Insert(ib, rdr.ReadStruct<XexFileBasicCompressionBlock>());
-                                }
-                                break;
-                            case XEXCompressionType.XEX_COMPRESSION_NORMAL:
-                                imageData.file_format_info.normal = rdr.ReadStruct<XexFileNormalCompressionInfo>();
-                                break;
-                        }
-
-                        if(encHeader.encryption_type != XEXEncryptionType.XEX_ENCRYPTION_NONE) {
-                            //
-                        }
-                        break;
-                    case XEXHeaderKeys.XEX_HEADER_IMPORT_LIBRARIES:
-                        XexImportLibraryBlockHeader blockHeader = rdr.ReadStruct<XexImportLibraryBlockHeader>();
-
-                        long string_table = rdr.Offset;
-                        for(int _i=0; _i<blockHeader.count; _i++) {
-                            string name = rdr.ReadCString(PrimitiveType.Char, Encoding.ASCII).ToString();
-=======
-			for (uint i = 0; i < header.header_count; i++)
-			{
-				bool add = true;
-				XexOptionalHeader st_optionalHeader = new StructureReader<XexOptionalHeader>(rdr).Read();
 				OptionalHeader optionalHeader = new OptionalHeader(st_optionalHeader);
 
 				switch ((byte)optionalHeader.key)
@@ -353,19 +169,19 @@
 
 						for (uint n = 0; n < count; n++)
 						{
-							xexData.resources.Insert(i, new StructureReader<XexResourceInfo>(rdr).Read());
+							xexData.resources.Insert(i, rdr.ReadStruct<XexResourceInfo>());
 						}
 						break;
 
 					case XEXHeaderKeys.XEX_HEADER_EXECUTION_INFO:
-						imageData.execution_info = new StructureReader<XexExecutionInfo>(rdr).Read();
+						imageData.execution_info = rdr.ReadStruct<XexExecutionInfo>();
 						break;
 
 					case XEXHeaderKeys.XEX_HEADER_GAME_RATINGS:
 						break;
 
 					case XEXHeaderKeys.XEX_HEADER_TLS_INFO:
-						imageData.tls_info = new StructureReader<XexTlsInfo>(rdr).Read();
+						imageData.tls_info = rdr.ReadStruct<XexTlsInfo>();
 						break;
 
 					case XEXHeaderKeys.XEX_HEADER_IMAGE_BASE_ADDRESS:
@@ -385,7 +201,7 @@
 						break;
 
 					case XEXHeaderKeys.XEX_HEADER_FILE_FORMAT_INFO:
-						XexEncryptionHeader encHeader = new StructureReader<XexEncryptionHeader>(rdr).Read();
+						XexEncryptionHeader encHeader = rdr.ReadStruct<XexEncryptionHeader>();
 
 						imageData.file_format_info.encryption_type = encHeader.encryption_type;
 						imageData.file_format_info.compression_type = encHeader.compression_type;
@@ -402,11 +218,11 @@
 
 								for (int ib = 0; ib < block_count; ib++)
 								{
-									imageData.file_format_info.basic_blocks.Insert(ib, new StructureReader<XexFileBasicCompressionBlock>(rdr).Read());
+									imageData.file_format_info.basic_blocks.Insert(ib, rdr.ReadStruct<XexFileBasicCompressionBlock>());
 								}
 								break;
 							case XEXCompressionType.XEX_COMPRESSION_NORMAL:
-								imageData.file_format_info.normal = new StructureReader<XexFileNormalCompressionInfo>(rdr).Read();
+								imageData.file_format_info.normal = rdr.ReadStruct<XexFileNormalCompressionInfo>();
 								break;
 						}
 
@@ -416,25 +232,19 @@
 						}
 						break;
 					case XEXHeaderKeys.XEX_HEADER_IMPORT_LIBRARIES:
-						XexImportLibraryBlockHeader blockHeader = new StructureReader<XexImportLibraryBlockHeader>(rdr).Read();
+						XexImportLibraryBlockHeader blockHeader = rdr.ReadStruct<XexImportLibraryBlockHeader>();
 
 						long string_table = rdr.Offset;
 						for (int j = 0; j < blockHeader.count; j++)
 						{
 							string name = rdr.ReadCString(PrimitiveType.Char, Encoding.ASCII).ToString();
->>>>>>> e10514ae
 							imageData.libNames.Add(name);
 						}
 						rdr.Offset = string_table + blockHeader.string_table_size;
 
-<<<<<<< HEAD
-                        for (int m=0; m<blockHeader.count; m++) {
-                            XexImportLibaryHeader imp_header = rdr.ReadStruct<XexImportLibaryHeader>();
-=======
 						for (int m = 0; m < blockHeader.count; m++)
 						{
-							XexImportLibaryHeader imp_header = new StructureReader<XexImportLibaryHeader>(rdr).Read();
->>>>>>> e10514ae
+							XexImportLibaryHeader imp_header = rdr.ReadStruct<XexImportLibaryHeader>();
 
 							string name = null;
 							int name_index = (byte)imp_header.name_index;
@@ -460,415 +270,11 @@
 				switch (header.magic)
 				{
 					case XEX1_MAGIC:
-<<<<<<< HEAD
-                        Xex1LoaderInfo info1 = rdr.ReadStruct<Xex1LoaderInfo>();
+						Xex1LoaderInfo info1 = rdr.ReadStruct<Xex1LoaderInfo>();
 						xexData.loader_info.aes_key = info1.aes_key;
 						break;
 					case XEX2_MAGIC:
-                        Xex2LoaderInfo info2 = rdr.ReadStruct<Xex2LoaderInfo>();
-						xexData.loader_info.aes_key = info2.aes_key;
-						break;
-				}
-            }
-
-            // load the sections
-            {
-                rdr.Offset = header.security_offset + 0x180;
-
-                UInt32 sectionCount = rdr.ReadUInt32();
-                xexData.sections = new List<XexSection>((int)sectionCount);
-
-                for(int si=0; si<sectionCount; si++) {
-                    xexData.sections.Insert(0, rdr.ReadStruct<XexSection>());
-                }
-            }
-
-            // decrypt the XEX key
-            {
-                byte[] keyToUse = xe_xex2_devkit_key;
-                if(header.magic != XEX1_MAGIC && xexData.execution_info.title_id != 0) {
-                    keyToUse = xe_xex2_retail_key;
-                }
-
-                Rijndael aes = new RijndaelManaged() {
-                    BlockSize = 128,
-                    KeySize = 128,
-                    Mode = CipherMode.ECB,
-                    Key = keyToUse,
-                    Padding = PaddingMode.None
-                };
-
-                xexData.session_key = aes
-                    .CreateDecryptor()
-                    .TransformFinalBlock(xexData.loader_info.aes_key, 0, 16);
-                decompilerEventListener.Info(
-                    new NullCodeLocation(""),
-                    "XEX Session key: " + BitConverter.ToString(xexData.session_key).Replace("-", "")
-                );
-            }
-        }
-
-        private void DecryptBuffer(
-            byte[] key, byte[] inputData, uint inputSize,
-            byte[] outputData, uint outputSize
-        )
-        {
-            if(xexData.file_format_info.encryption_type == XEXEncryptionType.XEX_ENCRYPTION_NONE) {
-                if(inputSize != outputSize) {
-                    throw new ArgumentException();
-                }
-
-                Array.Copy(inputData, outputData, inputSize);
-                return;
-            }
-
-            byte[] ivec = new byte[16];
-
-            Rijndael aes = new RijndaelManaged() {
-                BlockSize = 128,
-                KeySize = 128,
-                Mode = CipherMode.CBC,
-                Key = key,
-                IV = ivec
-            };
-
-            var dec = aes.CreateDecryptor();
-
-            int ct = 0;
-            int pt = 0;
-            for(uint n=0; n<inputSize; n += 16, ct += 16, pt += 16) {
-                dec.TransformBlock(inputData, ct, 16, outputData, pt);
-            }
-        }
-
-        private void LoadImageDataUncompressed()
-        {
-            // The EXE image memory is just the XEX memory - exe offset
-            UInt32 memorySize = (uint)rdr.Bytes.Length - xexData.header.header_size;
-
-            UInt32 maxImageSize = 128 << 20;
-            if(memorySize >= maxImageSize) {
-                throw new BadImageFormatException($"Computed image size is to big ({memorySize}), the exe offset = 0x{xexData.header.header_size}");
-            }
-
-            byte[] memory = new byte[memorySize];
-
-            long sourceDataOff = rdr.Offset + xexData.header.header_size;
-            byte[] sourceData = rdr.ReadAt<byte[]>(sourceDataOff, r => r.ReadBytes(memorySize));
-
-            DecryptBuffer(
-                xexData.session_key,
-                sourceData, memorySize,
-                memory, memorySize
-            );
-                
-
-            xexData.memoryData = memory;
-            xexData.memorySize = memorySize;
-        }
-
-        private void LoadImageDataBasic()
-        {
-            UInt32 memorySize = 0;
-            int blockCount = xexData.file_format_info.basic_blocks.Count;
-            for(int i=0; i<blockCount; i++) {
-                XexFileBasicCompressionBlock block = xexData.file_format_info.basic_blocks[i];
-                memorySize += block.data_size + block.zero_size;
-            }
-
-            UInt32 maxImageSize = 128 << 20;
-            if(memorySize >= maxImageSize) {
-                throw new BadImageFormatException($"Computed image size is to big ({memorySize}), the exe offset = 0x{xexData.header.header_size}");
-            }
-
-            byte[] memory = new byte[memorySize];
-
-            byte[] ivec = new byte[16];
-            Rijndael aes = new RijndaelManaged() {
-                BlockSize = 128,
-                KeySize = 128,
-                Key = xexData.session_key,
-                IV = ivec,
-                Mode = CipherMode.CBC,
-                Padding = PaddingMode.None
-            };
-            var dec = aes.CreateDecryptor();
-
-            int sourceOffset = (int)xexData.header.header_size;
-            int destOffset = 0;
-
-            for(int n=0; n<blockCount; n++) {
-                XexFileBasicCompressionBlock block = xexData.file_format_info.basic_blocks[n];
-                UInt32 data_size = block.data_size;
-                UInt32 zero_size = block.zero_size;
-
-                XEXEncryptionType encType = xexData.file_format_info.encryption_type;
-                switch (encType) {
-                    case XEXEncryptionType.XEX_ENCRYPTION_NONE:
-                        Array.Copy(rdr.Bytes, sourceOffset, memory, destOffset, data_size);
-                        break;
-                    case XEXEncryptionType.XEX_ENCRYPTION_NORMAL:
-                        byte[] pt = dec.TransformFinalBlock(rdr.Bytes, sourceOffset, (int)data_size);
-                        Array.Copy(pt, 0, memory, destOffset, data_size);
-                        break;
-                }
-                sourceOffset += (int)(data_size);
-                destOffset += (int)(data_size + zero_size);
-            }
-
-            int consumed = sourceOffset;
-            if(consumed > rdr.Bytes.Length) {
-                throw new BadImageFormatException();
-            } else if(consumed < rdr.Bytes.Length) {
-                decompilerEventListener.Warn(new NullCodeLocation(""),
-                    $"XEX: {rdr.Bytes.Length - consumed} bytes of data was not consumed in block decompression (out of {rdr.Bytes.Length})"
-                );
-            }
-
-            int numOutputed = destOffset;
-            if(numOutputed > memorySize) {
-                throw new BadImageFormatException($"XEX: To much data was outputed in block decompression ({numOutputed} > {memorySize})");
-            } else if(numOutputed < memorySize) {
-                decompilerEventListener.Warn(new NullCodeLocation(""),
-                    $"XEX: {memorySize - numOutputed} bytes of data was not outputed in block decompression (out of {memorySize})"
-                );
-            }
-
-            xexData.memoryData = memory;
-            xexData.memorySize = memorySize;
-        }
-
-        private void LoadImageDataNormal()
-        {
-            throw new NotImplementedException("XEX_COMPRESSION_NORMAL not supported yet");
-        }
-
-        private void LoadImageData()
-        {
-            XEXCompressionType compType = xexData.file_format_info.compression_type;
-            switch (compType) {
-                case XEXCompressionType.XEX_COMPRESSION_NONE:
-                    LoadImageDataUncompressed();
-                    return;
-                case XEXCompressionType.XEX_COMPRESSION_BASIC:
-                    LoadImageDataBasic();
-                    return;
-                case XEXCompressionType.XEX_COMPRESSION_NORMAL:
-                    LoadImageDataNormal();
-                    return;
-            }
-
-            throw new NotSupportedException();
-        }
-
-        private void LoadPEImage()
-        {
-            long fileDataSize = rdr.Bytes.Length - xexData.header.header_size;
-
-            BeImageReader memRdr = new BeImageReader(xexData.memoryData);
-            DOSHeader dosHeader = memRdr.ReadStruct<DOSHeader>();
-            dosHeader.Validate();
-
-            memRdr.Offset = dosHeader.e_lfanew;
-
-            UInt32 peSignature = memRdr.ReadUInt32();
-            if(peSignature != 0x50450000) {
-                throw new BadImageFormatException("PE: Invalid or Missing PE Signature");
-            }
-
-            COFFHeader coffHeader = memRdr.ReadStruct<COFFHeader>();
-            if(coffHeader.Machine != 0x1F2) {
-                throw new BadImageFormatException($"PE: Machine type does not match Xbox360 (found 0x{coffHeader.Machine:X})");
-            }
-
-            if((coffHeader.Characteristics & 0x0100) == 0){
-                throw new BadImageFormatException("PE: Only 32-bit images are supported");
-            }
-
-            if(coffHeader.SizeOfOptionalHeader != 224) {
-                throw new BadImageFormatException($"PE: Invalid size of optional header (got {coffHeader.SizeOfOptionalHeader}");
-            }
-
-            PEOptHeader optHeader = memRdr.ReadStruct<PEOptHeader>();
-            if(optHeader.signature != 0x10b) {
-                throw new BadImageFormatException($"PE: Invalid signature of optional header (got 0x{optHeader.signature})");
-            }
-
-            if(optHeader.Subsystem != IMAGE_SUBSYSTEM_XBOX) {
-                throw new BadImageFormatException($"PE: Invalid subsystem (got {optHeader.Subsystem})");
-            }
-
-            xexData.peHeader = optHeader;
-
-            uint extendedMemorySize = 0;
-            uint numSections = coffHeader.NumberOfSections;
-
-            List<PESection> peSections = new List<PESection>();
-
-            for(uint i=0; i<numSections; i++) {
-                COFFSection section = memRdr.ReadStruct<COFFSection>();
-
-                string sectionName = Encoding.ASCII.GetString(section.Name).Trim('\0');
-
-                uint lastMemoryAddress = section.VirtualAddress + section.VirtualSize;
-                if(lastMemoryAddress > extendedMemorySize) {
-                    extendedMemorySize = lastMemoryAddress;
-                }
-
-                if (section.SizeOfRawData == 0) {
-                    decompilerEventListener.Info(new NullCodeLocation(""),
-                        $"Skipping empty section {sectionName}"
-                    );
-                    continue;
-                }
-
-                byte[] sectionData = memRdr.ReadAt<byte[]>(section.PointerToRawData, rdr => rdr.ReadBytes(section.SizeOfRawData));
-
-                AccessMode acc = AccessMode.Read;
-                if (section.Flags.HasFlag(PESectionFlags.IMAGE_SCN_MEM_WRITE)) {
-                    acc |= AccessMode.Write;
-                }
-                if (section.Flags.HasFlag(PESectionFlags.IMAGE_SCN_MEM_EXECUTE)) {
-                    acc |= AccessMode.Execute;
-                }
-
-                PESection managedSection = new PESection(section);
-                peSections.Add(managedSection);
-
-                ImageSegment seg = new ImageSegment(sectionName, new MemoryArea(
-                    new Address32(managedSection.PhysicalOffset + xexData.exe_address), sectionData
-                ), acc);
-                segments.Add(seg);
-            }
-
-            if(extendedMemorySize > xexData.memorySize) {
-                decompilerEventListener.Info(new NullCodeLocation(""),
-                $"PE: Image sections extend beyond virtual memory range loaded from file ({extendedMemorySize} > {xexData.memorySize}). Extending by {extendedMemorySize - xexData.memorySize} bytes."
-                );
-
-                UInt32 oldMemorySize = xexData.memorySize;
-
-                byte[] newMemoryData = new byte[extendedMemorySize];
-                Array.Copy(xexData.memoryData, newMemoryData, xexData.memorySize);
-                xexData.memorySize = extendedMemorySize;
-                xexData.memoryData = newMemoryData;
-
-                for(int i=0; i<peSections.Count; i++) {
-                    PESection section = peSections[i];
-
-                    if (section.PhysicalSize == 0)
-                        continue;
-
-                    if(section.PhysicalSize + section.PhysicalOffset > fileDataSize) {
-                        decompilerEventListener.Warn(new NullCodeLocation(""),
-                            $"PE: Section '{section.Name}' lies outside any phyisical data we have {section.PhysicalOffset} (size {section.PhysicalSize})"
-                        );
-                        continue;
-                    }
-
-                    if(section.VirtualOffset >= oldMemorySize) {
-                        uint sizeToCopy = section.PhysicalSize;
-                        if(section.VirtualSize < sizeToCopy) {
-                            sizeToCopy = section.VirtualSize;
-                        }
-
-                        Array.Copy(
-                            xexData.memoryData, section.PhysicalOffset,
-                            newMemoryData, section.VirtualOffset,
-                            sizeToCopy);
-                    }
-                }
-            }
-        }
-
-        private void PopulateImports()
-        {
-            BeImageReader memRdr = new BeImageReader(xexData.memoryData);
-
-            for (int i=0; i<xexData.import_records.Count; i++) {
-                UInt32 tableAddress = xexData.import_records[i];
-
-                UInt32 memOffset = tableAddress - xexData.exe_address;
-                if(memOffset > xexData.memorySize) {
-                    throw new BadImageFormatException($"XEX: invalid import record offset: 0x{memOffset}");
-                }
-
-                UInt32 value = memRdr.ReadAt<UInt32>(memOffset, rdr => rdr.ReadUInt32());
-
-                byte type = (byte)((value & 0xFF000000) >> 24);
-                byte libIndex = (byte)((value & 0x00FF0000) >> 16);
-
-                if(type == 0) { //variable
-                    if(libIndex >= xexData.libNames.Count) {
-                        throw new BadImageFormatException($"XEX: invalid import type 0 record lib index ({libIndex}, max:{xexData.libNames.Count})");
-                    }
-
-                    UInt32 importOrdinal = (value & 0xFFFF);
-                    string importLibName = xexData.libNames[libIndex];
-                    UInt32 importAddress = xexData.import_records[i];
-
-                    var theAddress = new Address32(importAddress);
-                    imports.Add(theAddress, new OrdinalImportReference(theAddress, importLibName, (int)importOrdinal, SymbolType.Data));
-                } else if(type == 1) { //thunk
-                    if (libIndex >= xexData.libNames.Count) {
-                        throw new BadImageFormatException($"XEX: invalid import type 0 record lib index ({libIndex}, max:{xexData.libNames.Count})");
-                    }
-
-                    UInt32 importOrdinal = (value & 0xFFFF);
-                    string importLibName = xexData.libNames[libIndex];
-                    UInt32 importAddress = xexData.import_records[i];
-
-                    var theAddress = new Address32(importAddress);
-                    imports.Add(theAddress, new OrdinalImportReference(theAddress, importLibName, (int)importOrdinal, SymbolType.ExternalProcedure));
-                }
-            }
-        }
-
-        public override Program Load(Address addrLoad)
-        {
-            var cfgSvc = Services.RequireService<IConfigurationService>();
-            var arch = cfgSvc.GetArchitecture("ppc-be-64");
-            var platform = cfgSvc.GetEnvironment("xbox360").Load(Services, arch);
-
-            LoadHeaders();
-            LoadImageData();
-            LoadPEImage();
-
-            PopulateImports();
-
-            addrLoad = new Address32(xexData.exe_address);
-            var segmentMap = new SegmentMap(addrLoad, segments.ToArray());
-
-            var entryPointAddress = new Address32(xexData.exe_entry_point);
-            var entryPoint = ImageSymbol.Procedure(arch, entryPointAddress);
-
-            var program = new Program(
-                segmentMap,
-                arch,
-                platform
-            ) {
-                ImageSymbols = { { entryPointAddress, entryPoint } },
-                EntryPoints = { { entryPointAddress, entryPoint } },
-            };
-
-            foreach(var import in imports) {
-                program.ImportReferences.Add(import.Key, import.Value);
-            }
-
-            return program;
-        }
-
-        public override RelocationResults Relocate(Program program, Address addrLoad)
-        {
-            return new RelocationResults(new List<ImageSymbol>(), new SortedList<Address, ImageSymbol>());
-        }
-    }
-=======
-						Xex1LoaderInfo info1 = new StructureReader<Xex1LoaderInfo>(rdr).Read();
-						xexData.loader_info.aes_key = info1.aes_key;
-						break;
-					case XEX2_MAGIC:
-						Xex2LoaderInfo info2 = new StructureReader<Xex2LoaderInfo>(rdr).Read();
+						Xex2LoaderInfo info2 = rdr.ReadStruct<Xex2LoaderInfo>();
 						xexData.loader_info.aes_key = info2.aes_key;
 						break;
 				}
@@ -883,7 +289,7 @@
 
 				for (int si = 0; si < sectionCount; si++)
 				{
-					xexData.sections.Insert(0, new StructureReader<XexSection>(rdr).Read());
+					xexData.sections.Insert(0, rdr.ReadStruct<XexSection>());
 				}
 			}
 
@@ -1089,7 +495,7 @@
 			long fileDataSize = rdr.Bytes.Length - xexData.header.header_size;
 
 			BeImageReader memRdr = new BeImageReader(xexData.memoryData);
-			DOSHeader dosHeader = new StructureReader<DOSHeader>(memRdr).Read();
+			DOSHeader dosHeader = memRdr.ReadStruct<DOSHeader>();
 			dosHeader.Validate();
 
 			memRdr.Offset = dosHeader.e_lfanew;
@@ -1100,7 +506,7 @@
 				throw new BadImageFormatException("PE: Invalid or Missing PE Signature");
 			}
 
-			COFFHeader coffHeader = new StructureReader<COFFHeader>(memRdr).Read();
+			COFFHeader coffHeader = memRdr.ReadStruct<COFFHeader>();
 			if (coffHeader.Machine != 0x1F2)
 			{
 				throw new BadImageFormatException($"PE: Machine type does not match Xbox360 (found 0x{coffHeader.Machine:X})");
@@ -1116,7 +522,7 @@
 				throw new BadImageFormatException($"PE: Invalid size of optional header (got {coffHeader.SizeOfOptionalHeader}");
 			}
 
-			PEOptHeader optHeader = new StructureReader<PEOptHeader>(memRdr).Read();
+			PEOptHeader optHeader = memRdr.ReadStruct<PEOptHeader>();
 			if (optHeader.signature != 0x10b)
 			{
 				throw new BadImageFormatException($"PE: Invalid signature of optional header (got 0x{optHeader.signature})");
@@ -1136,7 +542,7 @@
 
 			for (uint i = 0; i < numSections; i++)
 			{
-				COFFSection section = new StructureReader<COFFSection>(memRdr).Read();
+				COFFSection section = memRdr.ReadStruct<COFFSection>();
 
 				string sectionName = Encoding.ASCII.GetString(section.Name).Trim('\0');
 
@@ -1310,5 +716,4 @@
 			return new RelocationResults(new List<ImageSymbol>(), new SortedList<Address, ImageSymbol>());
 		}
 	}
->>>>>>> e10514ae
 }