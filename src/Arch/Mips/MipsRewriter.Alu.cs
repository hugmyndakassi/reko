--- conflicted
+++ resolved
@@ -134,9 +134,6 @@
             m.Assign(dst, ctor(src, sh));
         }
 
-<<<<<<< HEAD
-        private void RewriteLoad(MipsInstruction instr, PrimitiveType dtSmall, PrimitiveType dtSmall64 = null)
-=======
         private void RewriteExt(MipsInstruction instr)
         {
             var dst = RewriteOperand(instr.op1);
@@ -155,8 +152,7 @@
             m.Assign(dst, host.PseudoProcedure("__ins", dst.DataType, dst, src, pos, size));
         }
 
-        private void RewriteLoad(MipsInstruction instr, PrimitiveType dtSmall)
->>>>>>> 5729fc97
+        private void RewriteLoad(MipsInstruction instr, PrimitiveType dtSmall, PrimitiveType dtSmall64 = null)
         {
             var opSrc = RewriteOperand(instr.op2);
             var opDst = RewriteOperand(instr.op1);
@@ -323,7 +319,7 @@
             var dstLo = (RegisterOperand) instr.op2;
             var srcHi = (RegisterOperand) instr.op3;
             var srcLo = (RegisterOperand) instr.op4;
-            var dst = binder.EnsureSequence(dstHi.Register, dstLo.Register, PrimitiveType.Word64);
+            var dst = binder.EnsureSequence(PrimitiveType.Word64, dstHi.Register, dstLo.Register);
             Expression src;
             if (srcHi.Register.Number == 0 || srcLo.Register.Number == 0)
             {
@@ -331,7 +327,7 @@
             }
             else
             {
-                src = binder.EnsureSequence(srcHi.Register, srcLo.Register, PrimitiveType.Word64);
+                src = binder.EnsureSequence(PrimitiveType.Word64, srcHi.Register, srcLo.Register);
             }
             m.Assign(dst, src);
         }
