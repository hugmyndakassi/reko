// Before ///////
// fn0C00_0000
// Return size: 0
void fn0C00_0000(selector ds)
fn0C00_0000_entry:
	// succ:  l0C00_0000
l0C00_0000:
	Mem3[ds:0x9A2E:word16] = 0x0000
	Mem6[ds:0x9A26:word16] = 0x0100
	word16 si_11 = 0x0000
	// succ:  l0C00_0015
l0C00_0015:
	Mem13[0x5CE1:si_11:word16] = 0xFFFF
	word16 v9_16 = Mem13[ds:0x9A26:word16] - 0x0001
	Mem17[ds:0x9A26:word16] = v9_16
	si_11 = si_11 + 0x0026
	branch v9_16 != 0x0000 l0C00_0015
	// succ:  l0C00_0023 l0C00_0015
l0C00_0023:
	return
	// succ:  fn0C00_0000_exit
fn0C00_0000_exit:

// After ///////
// fn0C00_0000
// Return size: 0
void fn0C00_0000(Eq_2 * ds)
fn0C00_0000_entry:
	// succ:  l0C00_0000
l0C00_0000:
	ds->w9A2E = 0x0000
	ds->w9A26 = 0x0100
<<<<<<< HEAD
	struct Eq_9 Eq_12::* si_11 = Eq_12::a0000
=======
	struct Eq_9 Eq_12::* si_10 = Eq_12::a0000
>>>>>>> e2945c2a
	// succ:  l0C00_0015
l0C00_0015:
	(0x5CE1->*si_11).w0000 = 0xFFFF
	word16 v9_16 = ds->w9A26 - 0x0001
	ds->w9A26 = v9_16
	si_11 = si_11 + 1
	branch v9_16 != 0x0000 l0C00_0015
	// succ:  l0C00_0023 l0C00_0015
l0C00_0023:
	return
	// succ:  fn0C00_0000_exit
fn0C00_0000_exit:

// Equivalence classes ////////////
Eq_1: (struct "Globals" (5CE10 (ptr Eq_12) ptr5CE10))
	globals_t (in globals : (ptr (struct "Globals")))
Eq_2: (segment "Eq_2" (9A26 word16 w9A26) (9A2E word16 w9A2E))
	T_2 (in ds : (ptr Eq_2))
Eq_9: (struct "Eq_9" 0026 (0 word16 w0000))
	T_9 (in si_11 : (memptr (ptr Eq_12) Eq_9))
	T_10 (in 0x0000 : word16)
	T_23 (in si_11 + 0x0026 : word16)
Eq_12: (segment "Eq_12" (0 (arr Eq_26) a0000))
	T_12 (in 0x5CE1 : selector)
Eq_26: (struct "Eq_26" 0026 (0 word16 w0000))
	T_26
// Type Variables ////////////
globals_t: (in globals : (ptr (struct "Globals")))
  Class: Eq_1
  DataType: (ptr Eq_1)
  OrigDataType: (ptr (struct "Globals"))
T_2: (in ds : (ptr Eq_2))
  Class: Eq_2
  DataType: (ptr Eq_2)
  OrigDataType: (ptr (segment (9A26 T_6 t9A26) (9A2E T_5 t9A2E)))
T_3: (in 0x0000 : word16)
  Class: Eq_3
  DataType: word16
  OrigDataType: word16
T_4: (in 0x9A2E : word16)
  Class: Eq_4
  DataType: (memptr (ptr Eq_2) word16)
  OrigDataType: (memptr T_2 (struct (0 T_5 t0000)))
T_5: (in Mem3[ds:0x9A2E:word16] : word16)
  Class: Eq_3
  DataType: word16
  OrigDataType: word16
T_6: (in 0x0100 : word16)
  Class: Eq_6
  DataType: word16
  OrigDataType: word16
T_7: (in 0x9A26 : word16)
  Class: Eq_7
  DataType: (memptr (ptr Eq_2) word16)
  OrigDataType: (memptr T_2 (struct (0 T_8 t0000)))
T_8: (in Mem6[ds:0x9A26:word16] : word16)
  Class: Eq_6
  DataType: word16
  OrigDataType: word16
T_9: (in si_11 : (memptr (ptr Eq_12) Eq_9))
  Class: Eq_9
  DataType: (memptr (ptr Eq_12) Eq_9)
  OrigDataType: (memptr T_12 (struct 0026 (0 (union (word16 u0) (T_15 u1)) u0000)))
T_10: (in 0x0000 : word16)
  Class: Eq_9
  DataType: (memptr (ptr Eq_12) Eq_9)
  OrigDataType: word16
T_11: (in 0xFFFF : word16)
  Class: Eq_11
  DataType: word16
  OrigDataType: word16
T_12: (in 0x5CE1 : selector)
  Class: Eq_12
  DataType: (ptr Eq_12)
  OrigDataType: (ptr (segment (0 (arr T_26) a0000)))
T_13: (in 0x0000 : word16)
  Class: Eq_13
  DataType: word16
  OrigDataType: word16
T_14: (in si_11 + 0x0000 : word16)
  Class: Eq_14
  DataType: word16
  OrigDataType: word16
T_15: (in Mem13[0x5CE1:si_11 + 0x0000:word16] : word16)
  Class: Eq_11
  DataType: word16
  OrigDataType: word16
T_16: (in v9_16 : word16)
  Class: Eq_6
  DataType: word16
  OrigDataType: word16
T_17: (in 0x9A26 : word16)
  Class: Eq_17
  DataType: (memptr (ptr Eq_2) word16)
  OrigDataType: (memptr T_2 (struct (0 T_6 t0000)))
T_18: (in Mem13[ds:0x9A26:word16] : word16)
  Class: Eq_6
  DataType: word16
  OrigDataType: word16
T_19: (in 0x0001 : word16)
  Class: Eq_19
  DataType: word16
  OrigDataType: word16
T_20: (in ds->w9A26 - 0x0001 : word16)
  Class: Eq_6
  DataType: word16
  OrigDataType: word16
T_21: (in Mem17[ds:0x9A26:word16] : word16)
  Class: Eq_6
  DataType: word16
  OrigDataType: word16
T_22: (in 0x0026 : word16)
  Class: Eq_22
  DataType: int16
  OrigDataType: int16
T_23: (in si_11 + 0x0026 : word16)
  Class: Eq_9
  DataType: (memptr (ptr Eq_12) Eq_9)
  OrigDataType: (memptr T_12 (struct 0026 (0 (union (word16 u0) (T_15 u1)) u0000)))
T_24: (in 0x0000 : word16)
  Class: Eq_6
  DataType: word16
  OrigDataType: word16
T_25: (in v9_16 != 0x0000 : bool)
  Class: Eq_25
  DataType: bool
  OrigDataType: bool
T_26:
  Class: Eq_26
  DataType: Eq_26
  OrigDataType: (struct 0026 (0 T_15 t0000))<|MERGE_RESOLUTION|>--- conflicted
+++ resolved
@@ -5,16 +5,16 @@
 fn0C00_0000_entry:
 	// succ:  l0C00_0000
 l0C00_0000:
-	Mem3[ds:0x9A2E:word16] = 0x0000
-	Mem6[ds:0x9A26:word16] = 0x0100
-	word16 si_11 = 0x0000
+	Mem2[ds:0x9A2E:word16] = 0x0000
+	Mem5[ds:0x9A26:word16] = 0x0100
+	word16 si_10 = 0x0000
 	// succ:  l0C00_0015
 l0C00_0015:
-	Mem13[0x5CE1:si_11:word16] = 0xFFFF
-	word16 v9_16 = Mem13[ds:0x9A26:word16] - 0x0001
-	Mem17[ds:0x9A26:word16] = v9_16
-	si_11 = si_11 + 0x0026
-	branch v9_16 != 0x0000 l0C00_0015
+	Mem12[0x5CE1:si_10:word16] = 0xFFFF
+	word16 v9_15 = Mem12[ds:0x9A26:word16] - 0x0001
+	Mem16[ds:0x9A26:word16] = v9_15
+	si_10 = si_10 + 0x0026
+	branch v9_15 != 0x0000 l0C00_0015
 	// succ:  l0C00_0023 l0C00_0015
 l0C00_0023:
 	return
@@ -30,18 +30,14 @@
 l0C00_0000:
 	ds->w9A2E = 0x0000
 	ds->w9A26 = 0x0100
-<<<<<<< HEAD
-	struct Eq_9 Eq_12::* si_11 = Eq_12::a0000
-=======
 	struct Eq_9 Eq_12::* si_10 = Eq_12::a0000
->>>>>>> e2945c2a
 	// succ:  l0C00_0015
 l0C00_0015:
-	(0x5CE1->*si_11).w0000 = 0xFFFF
-	word16 v9_16 = ds->w9A26 - 0x0001
-	ds->w9A26 = v9_16
-	si_11 = si_11 + 1
-	branch v9_16 != 0x0000 l0C00_0015
+	(0x5CE1->*si_10).w0000 = 0xFFFF
+	word16 v9_15 = ds->w9A26 - 0x0001
+	ds->w9A26 = v9_15
+	si_10 = si_10 + 1
+	branch v9_15 != 0x0000 l0C00_0015
 	// succ:  l0C00_0023 l0C00_0015
 l0C00_0023:
 	return
@@ -54,9 +50,9 @@
 Eq_2: (segment "Eq_2" (9A26 word16 w9A26) (9A2E word16 w9A2E))
 	T_2 (in ds : (ptr Eq_2))
 Eq_9: (struct "Eq_9" 0026 (0 word16 w0000))
-	T_9 (in si_11 : (memptr (ptr Eq_12) Eq_9))
+	T_9 (in si_10 : (memptr (ptr Eq_12) Eq_9))
 	T_10 (in 0x0000 : word16)
-	T_23 (in si_11 + 0x0026 : word16)
+	T_23 (in si_10 + 0x0026 : word16)
 Eq_12: (segment "Eq_12" (0 (arr Eq_26) a0000))
 	T_12 (in 0x5CE1 : selector)
 Eq_26: (struct "Eq_26" 0026 (0 word16 w0000))
@@ -78,7 +74,7 @@
   Class: Eq_4
   DataType: (memptr (ptr Eq_2) word16)
   OrigDataType: (memptr T_2 (struct (0 T_5 t0000)))
-T_5: (in Mem3[ds:0x9A2E:word16] : word16)
+T_5: (in Mem2[ds:0x9A2E:word16] : word16)
   Class: Eq_3
   DataType: word16
   OrigDataType: word16
@@ -90,11 +86,11 @@
   Class: Eq_7
   DataType: (memptr (ptr Eq_2) word16)
   OrigDataType: (memptr T_2 (struct (0 T_8 t0000)))
-T_8: (in Mem6[ds:0x9A26:word16] : word16)
+T_8: (in Mem5[ds:0x9A26:word16] : word16)
   Class: Eq_6
   DataType: word16
   OrigDataType: word16
-T_9: (in si_11 : (memptr (ptr Eq_12) Eq_9))
+T_9: (in si_10 : (memptr (ptr Eq_12) Eq_9))
   Class: Eq_9
   DataType: (memptr (ptr Eq_12) Eq_9)
   OrigDataType: (memptr T_12 (struct 0026 (0 (union (word16 u0) (T_15 u1)) u0000)))
@@ -114,15 +110,15 @@
   Class: Eq_13
   DataType: word16
   OrigDataType: word16
-T_14: (in si_11 + 0x0000 : word16)
+T_14: (in si_10 + 0x0000 : word16)
   Class: Eq_14
   DataType: word16
   OrigDataType: word16
-T_15: (in Mem13[0x5CE1:si_11 + 0x0000:word16] : word16)
+T_15: (in Mem12[0x5CE1:si_10 + 0x0000:word16] : word16)
   Class: Eq_11
   DataType: word16
   OrigDataType: word16
-T_16: (in v9_16 : word16)
+T_16: (in v9_15 : word16)
   Class: Eq_6
   DataType: word16
   OrigDataType: word16
@@ -130,7 +126,7 @@
   Class: Eq_17
   DataType: (memptr (ptr Eq_2) word16)
   OrigDataType: (memptr T_2 (struct (0 T_6 t0000)))
-T_18: (in Mem13[ds:0x9A26:word16] : word16)
+T_18: (in Mem12[ds:0x9A26:word16] : word16)
   Class: Eq_6
   DataType: word16
   OrigDataType: word16
@@ -142,7 +138,7 @@
   Class: Eq_6
   DataType: word16
   OrigDataType: word16
-T_21: (in Mem17[ds:0x9A26:word16] : word16)
+T_21: (in Mem16[ds:0x9A26:word16] : word16)
   Class: Eq_6
   DataType: word16
   OrigDataType: word16
@@ -150,7 +146,7 @@
   Class: Eq_22
   DataType: int16
   OrigDataType: int16
-T_23: (in si_11 + 0x0026 : word16)
+T_23: (in si_10 + 0x0026 : word16)
   Class: Eq_9
   DataType: (memptr (ptr Eq_12) Eq_9)
   OrigDataType: (memptr T_12 (struct 0026 (0 (union (word16 u0) (T_15 u1)) u0000)))
@@ -158,7 +154,7 @@
   Class: Eq_6
   DataType: word16
   OrigDataType: word16
-T_25: (in v9_16 != 0x0000 : bool)
+T_25: (in v9_15 != 0x0000 : bool)
   Class: Eq_25
   DataType: bool
   OrigDataType: bool
