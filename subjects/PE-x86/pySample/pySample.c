--- conflicted
+++ resolved
@@ -6,63 +6,43 @@
 
 PyObject * fn10001000(PyObject * ptrArg00, PyObject * ptrArg04)
 {
-<<<<<<< HEAD
-	PyObject * eax_21 = PyArg_ParseTuple(ptrArg04, "ii:sum", 0x00);
-=======
 	 PyObject * eax_21 = PyArg_ParseTuple(ptrArg04, "ii:sum", SLICE(0x10002144, <unknown>, 32));
->>>>>>> e2945c2a
 	if (eax_21 != null)
-		return Py_BuildValue("i", 0x00);
+		return Py_BuildValue("i", SLICE(0x1000214C, <unknown>, 32));
 	else
 		return eax_21;
 }
 
 PyObject * fn10001050(PyObject * ptrArg00, PyObject * ptrArg04)
 {
-<<<<<<< HEAD
-	PyObject * eax_19 = PyArg_ParseTuple(ptrArg04, "ii:dif", 0x00);
-=======
 	 PyObject * eax_19 = PyArg_ParseTuple(ptrArg04, "ii:dif", SLICE(0x10002150, <unknown>, 32));
->>>>>>> e2945c2a
 	if (eax_19 != null)
-		return Py_BuildValue("i", 0x00);
+		return Py_BuildValue("i", SLICE(0x1000214C, <unknown>, 32));
 	else
 		return eax_19;
 }
 
 PyObject * fn100010A0(PyObject * ptrArg00, PyObject * ptrArg04)
 {
-<<<<<<< HEAD
-	PyObject * eax_19 = PyArg_ParseTuple(ptrArg04, "ii:div", 0x00);
-=======
 	 PyObject * eax_19 = PyArg_ParseTuple(ptrArg04, "ii:div", SLICE(0x10002158, <unknown>, 32));
->>>>>>> e2945c2a
 	if (eax_19 != null)
-		return Py_BuildValue("i", 0x00);
+		return Py_BuildValue("i", SLICE(0x1000214C, <unknown>, 32));
 	else
 		return eax_19;
 }
 
 PyObject * fn100010F0(PyObject * ptrArg00, PyObject * ptrArg04)
 {
-<<<<<<< HEAD
-	PyObject * eax_19 = PyArg_ParseTuple(ptrArg04, "ff:fdiv", 0x00);
-=======
 	 PyObject * eax_19 = PyArg_ParseTuple(ptrArg04, "ff:fdiv", SLICE(0x10002160, <unknown>, 32));
->>>>>>> e2945c2a
 	if (eax_19 != null)
-		return Py_BuildValue("f", 0x00);
+		return Py_BuildValue("f", SLICE(0x10002168, <unknown>, 32));
 	else
 		return eax_19;
 }
 
 PyObject * py_unused(PyObject * self, PyObject * args)
 {
-<<<<<<< HEAD
-	PyObject * eax_12 = PyArg_ParseTuple(args, ":unused", 0x00);
-=======
 	 PyObject * eax_12 = PyArg_ParseTuple(args, ":unused", tArg00);
->>>>>>> e2945c2a
 	if (eax_12 != null)
 	{
 		word32 * eax_20 = Py_NoneStruct;
@@ -81,56 +61,30 @@
 
 word32 fn100011E9(word32 dwArg08)
 {
-	word32 eax_216;
+	word32 eax_215;
 	if (dwArg08 == 0x00)
 	{
 		if (globals->dw10003070 <= 0x00)
 		{
-			eax_216 = 0x00;
-			return eax_216;
+			eax_215 = 0x00;
+			return eax_215;
 		}
 		globals->dw10003070 = globals->dw10003070 - 0x01;
 	}
-	word32 ecx_36 = *adjust_fdiv;
-	globals->dw100033A4 = ecx_36;
+	word32 ecx_35 = *adjust_fdiv;
+	globals->dw100033A4 = ecx_35;
 	if (dwArg08 == 0x01)
 	{
-<<<<<<< HEAD
-		LONG edi_83 = fs->ptr0018->t0004;
-		while (true)
-		{
-			LONG eax_94 = InterlockedCompareExchange(&globals->t100033AC, edi_83, 0x00);
-			if (eax_94 == 0x00)
-=======
 		Eq_137 edi_82 = fs->ptr0018->t0004;
 		while (true)
 		{
 			Eq_137 eax_93 = InterlockedCompareExchange(&globals->t100033AC, edi_82, 0x00);
 			if (eax_93 == 0x00)
->>>>>>> e2945c2a
 				break;
-			if (eax_94 == edi_83)
+			if (eax_93 == edi_82)
 				break;
 			Sleep(1000);
 		}
-<<<<<<< HEAD
-		ptr32 esp_119;
-		LONG ebp_118;
-		ui32 ebx_117;
-		ui32 esi_116;
-		ui32 edi_115;
-		word32 eax_101 = globals->dw100033A8;
-		if (eax_101 != 0x00)
-		{
-			word32 esp_178;
-			word32 eax_179;
-			byte SZO_181;
-			byte C_182;
-			byte SCZO_183;
-			byte Z_184;
-			word32 ecx_185;
-			Eq_236 * fs_189;
-=======
 		ptr32 esp_118;
 		Eq_137 ebp_117;
 		ui32 ebx_116;
@@ -147,27 +101,12 @@
 			byte Z_183;
 			word32 ecx_184;
 			struct Eq_244 * fs_188;
->>>>>>> e2945c2a
 			amsg_exit();
-			esp_119 = fp + ~0x17;
+			esp_118 = fp + ~0x17;
 		}
 		else
 		{
 			globals->dw100033A8 = 0x01;
-<<<<<<< HEAD
-			word32 esp_196;
-			word32 eax_197;
-			word32 ebp_198;
-			byte SZO_199;
-			byte C_200;
-			byte SCZO_201;
-			byte Z_202;
-			word32 ecx_203;
-			word32 ebx_204;
-			word32 esi_205;
-			word32 edi_206;
-			Eq_224 * fs_207;
-=======
 			word32 esp_195;
 			word32 eax_196;
 			word32 ebp_197;
@@ -180,23 +119,12 @@
 			word32 esi_204;
 			word32 edi_205;
 			struct Eq_232 * fs_206;
->>>>>>> e2945c2a
 			initterm_e();
-			if (eax_197 != 0x00)
+			if (eax_196 != 0x00)
 			{
-				eax_216 = 0x00;
-				return eax_216;
+				eax_215 = 0x00;
+				return eax_215;
 			}
-<<<<<<< HEAD
-			word32 esp_223;
-			word32 eax_224;
-			byte SZO_226;
-			byte C_227;
-			byte SCZO_228;
-			byte Z_229;
-			word32 ecx_230;
-			Eq_424 * fs_234;
-=======
 			word32 esp_222;
 			word32 eax_223;
 			byte SZO_225;
@@ -205,48 +133,19 @@
 			byte Z_228;
 			word32 ecx_229;
 			struct Eq_432 * fs_233;
->>>>>>> e2945c2a
 			initterm();
 			globals->dw100033A8 = 0x02;
-			esp_119 = fp + ~0x1B;
-		}
-<<<<<<< HEAD
-		LONG * esp_124 = esp_119 + 0x04;
-		if (ebp_118 == 0x00)
-=======
+			esp_118 = fp + ~0x1B;
+		}
 		 LONG * esp_123 = esp_118 + 0x04;
 		if (ebp_117 == 0x00)
->>>>>>> e2945c2a
-		{
-			*(esp_124 - 0x04) = (int32) ebp_118;
-			*(esp_124 - 0x08) = (int32) 268448684;
-			InterlockedExchange(*(esp_124 - 0x08), *(esp_124 - 0x04));
+		{
+			*(esp_123 - 0x04) = (int32) ebp_117;
+			*(esp_123 - 0x08) = (int32) 268448684;
+			InterlockedExchange(*(esp_123 - 0x08), *(esp_123 - 0x04));
 		}
 		if (globals->ptr100033B8 != null)
 		{
-<<<<<<< HEAD
-			Eq_355 * esp_143 = esp_124 - 0x04;
-			esp_143->t0000 = 0x100033B8;
-			LONG edi_145;
-			word32 eax_146 = fn10001742(ebx_117, esi_116, edi_115, out edi_145);
-			if (eax_146 != 0x00)
-			{
-				esp_143->t0000 = esp_143->t001C;
-				(esp_143 - 0x04)->t0000 = edi_145;
-				(esp_143 - 0x08)->t0000 = esp_143->t0014;
-				word32 esp_158;
-				word32 eax_159;
-				word32 ebp_160;
-				byte SZO_161;
-				byte C_162;
-				byte SCZO_163;
-				byte Z_164;
-				word32 ecx_165;
-				word32 ebx_166;
-				word32 esi_167;
-				word32 edi_168;
-				Eq_404 * fs_169;
-=======
 			struct Eq_363 * esp_142 = esp_123 - 0x04;
 			esp_142->t0000 = 0x100033B8;
 			Eq_137 edi_144;
@@ -268,7 +167,6 @@
 				word32 esi_166;
 				word32 edi_167;
 				struct Eq_412 * fs_168;
->>>>>>> e2945c2a
 				globals->ptr100033B8();
 			}
 		}
@@ -278,23 +176,9 @@
 	{
 		while (InterlockedCompareExchange(&globals->t100033AC, 0x01, 0x00) != 0x00)
 			Sleep(1000);
-		word32 eax_269 = globals->dw100033A8;
-		if (eax_269 != 0x02)
-		{
-<<<<<<< HEAD
-			word32 esp_274;
-			word32 eax_275;
-			word32 ebp_276;
-			byte SZO_277;
-			byte C_278;
-			byte SCZO_279;
-			byte Z_280;
-			word32 ecx_281;
-			word32 ebx_282;
-			word32 esi_283;
-			word32 edi_284;
-			Eq_207 * fs_285;
-=======
+		word32 eax_268 = globals->dw100033A8;
+		if (eax_268 != 0x02)
+		{
 			word32 esp_273;
 			word32 eax_274;
 			word32 ebp_275;
@@ -307,25 +191,10 @@
 			word32 esi_282;
 			word32 edi_283;
 			struct Eq_215 * fs_284;
->>>>>>> e2945c2a
 			amsg_exit();
 		}
 		else
 		{
-<<<<<<< HEAD
-			word32 esp_292;
-			word32 eax_293;
-			word32 ebp_294;
-			byte SZO_295;
-			byte C_296;
-			byte SCZO_297;
-			byte Z_298;
-			word32 ecx_299;
-			word32 ebx_300;
-			word32 esi_301;
-			word32 edi_302;
-			Eq_187 * fs_303;
-=======
 			word32 esp_291;
 			word32 eax_292;
 			word32 ebp_293;
@@ -338,27 +207,10 @@
 			word32 esi_300;
 			word32 edi_301;
 			struct Eq_195 * fs_302;
->>>>>>> e2945c2a
 			decode_pointer();
-			ptr32 esp_310 = fp + ~0x13;
-			if (eax_293 != 0x00)
+			ptr32 esp_309 = fp + ~0x13;
+			if (eax_292 != 0x00)
 			{
-<<<<<<< HEAD
-				word32 esp_333;
-				Eq_278 * eax_334;
-				word32 ebp_335;
-				byte SZO_336;
-				byte C_337;
-				byte SCZO_338;
-				byte Z_339;
-				word32 ecx_340;
-				word32 esi_342;
-				word32 edi_343;
-				Eq_287 * fs_344;
-				Eq_278 * ebx_341;
-				decode_pointer();
-				Eq_278 * edi_348 = eax_334;
-=======
 				word32 esp_332;
 				union Eq_286 * eax_333;
 				word32 ebp_334;
@@ -373,43 +225,11 @@
 				union Eq_286 * ebx_340;
 				decode_pointer();
 				union Eq_286 * edi_347 = eax_333;
->>>>>>> e2945c2a
 				while (true)
 				{
-					edi_348 = edi_348 - 0x04;
-					if (edi_348 < ebx_341)
+					edi_347 = edi_347 - 0x04;
+					if (edi_347 < ebx_340)
 						break;
-<<<<<<< HEAD
-					code * eax_381 = *edi_348;
-					if (eax_381 != null)
-					{
-						word32 esp_385;
-						word32 eax_386;
-						word32 ebp_387;
-						byte SZO_388;
-						byte C_389;
-						byte SCZO_390;
-						byte Z_391;
-						word32 ecx_392;
-						word32 esi_394;
-						Eq_416 * fs_396;
-						eax_381();
-					}
-				}
-				free(ebx_341);
-				word32 esp_366;
-				word32 eax_367;
-				word32 ebp_368;
-				byte SZO_369;
-				byte C_370;
-				byte SCZO_371;
-				byte Z_372;
-				word32 ecx_373;
-				word32 ebx_374;
-				word32 esi_375;
-				word32 edi_376;
-				Eq_341 * fs_377;
-=======
 					 <anonymous> * eax_380 = *edi_347;
 					if (eax_380 != null)
 					{
@@ -439,105 +259,66 @@
 				word32 esi_374;
 				word32 edi_375;
 				struct Eq_349 * fs_376;
->>>>>>> e2945c2a
 				encoded_null();
-				globals->dw100033B0 = eax_367;
-				globals->dw100033B4 = eax_367;
-				esp_310 = fp + ~0x1B;
+				globals->dw100033B0 = eax_366;
+				globals->dw100033B4 = eax_366;
+				esp_309 = fp + ~0x1B;
 			}
-<<<<<<< HEAD
-			LONG * esp_324 = esp_310 - 0x04;
-			*esp_324 = (int32) 0x00;
-			*(esp_324 - 0x04) = (int32) 268448684;
-=======
 			 LONG * esp_323 = esp_309 - 0x04;
 			*esp_323 = (int32) 0x00;
 			*(esp_323 - 0x04) = (int32) 268448684;
->>>>>>> e2945c2a
 			globals->dw100033A8 = 0x00;
-			InterlockedExchange(*(esp_324 - 0x04), *esp_324);
-		}
-	}
-	eax_216 = 0x01;
-	return eax_216;
-}
-
-Eq_168 fn10001388(Eq_168 ecx, Eq_168 edx, ui32 ebx, ui32 esi, ui32 edi)
-{
-<<<<<<< HEAD
-	Eq_439 * ebp_11 = fn100017E8(ebx, esi, edi, dwLoc0C, 0x100021E8, 0x10);
-	Eq_168 ebx_159 = ebp_11->t0008;
-	(ebp_11 - 0x1C)->t0000.u0 = 0x01;
-	(ebp_11 - 0x04)->t0000.u0 = 0x00;
-=======
+			InterlockedExchange(*(esp_323 - 0x04), *esp_323);
+		}
+	}
+	eax_215 = 0x01;
+	return eax_215;
+}
+
+Eq_176 fn10001388(Eq_176 ecx, Eq_176 edx, ui32 ebx, ui32 esi, ui32 edi)
+{
 	struct Eq_447 * ebp_10 = fn100017E8(ebx, esi, edi, dwLoc0C, 0x100021E8, 0x10);
 	Eq_176 ebx_158 = ebp_10->t0008;
 	(ebp_10 - 0x1C)->t0000.u0 = 0x01;
 	(ebp_10 - 0x04)->t0000.u0 = 0x00;
->>>>>>> e2945c2a
 	globals->t10003008 = edx;
-	(ebp_11 - 0x04)->t0000.u0 = 0x01;
-	ptr32 esp_176 = fp - 0x08;
-	Eq_168 edi_13 = ecx;
-	Eq_168 esi_15 = edx;
+	(ebp_10 - 0x04)->t0000.u0 = 0x01;
+	ptr32 esp_175 = fp - 0x08;
+	Eq_176 edi_12 = ecx;
+	Eq_176 esi_14 = edx;
 	if (edx == 0x00 && globals->dw10003070 == 0x00)
 	{
-		(ebp_11 - 0x1C)->t0000.u0 = 0x00;
+		(ebp_10 - 0x1C)->t0000.u0 = 0x00;
 		goto l1000147A;
 	}
 	if (edx == 0x01 || edx == 0x02)
 	{
-<<<<<<< HEAD
-		code * eax_166 = globals->ptr100020CC;
-		if (eax_166 != null)
-=======
 		 <anonymous> * eax_165 = globals->ptr100020CC;
 		if (eax_165 != null)
->>>>>>> e2945c2a
-		{
-			*(fp - 0x0C) = (Eq_168 *) ecx;
-			*(fp - 0x10) = (Eq_168 *) edx;
-			*(fp - 0x14) = (Eq_168 *) ebx_159;
-			word32 ecx_203;
-			word32 edx_205;
-			Eq_168 eax_208;
-			byte SZO_209;
-			byte C_210;
-			byte SCZO_211;
-			byte Z_212;
-			eax_166();
-			(ebp_11 - 0x1C)->t0000 = eax_208;
-		}
-		if ((ebp_11 - 0x1C)->t0000 == 0x00)
+		{
+			*(fp - 0x0C) = (Eq_176 *) ecx;
+			*(fp - 0x10) = (Eq_176 *) edx;
+			*(fp - 0x14) = (Eq_176 *) ebx_158;
+			word32 ecx_202;
+			word32 edx_204;
+			Eq_176 eax_207;
+			byte SZO_208;
+			byte C_209;
+			byte SCZO_210;
+			byte Z_211;
+			eax_165();
+			(ebp_10 - 0x1C)->t0000 = eax_207;
+		}
+		if ((ebp_10 - 0x1C)->t0000 == 0x00)
 		{
 l1000147A:
-			(ebp_11 - 0x04)->t0000 = (ebp_11 - 0x04)->t0000 & 0x00;
-			(ebp_11 - 0x04)->t0000.u0 = ~0x01;
+			(ebp_10 - 0x04)->t0000 = (ebp_10 - 0x04)->t0000 & 0x00;
+			(ebp_10 - 0x04)->t0000.u0 = ~0x01;
 			fn10001493();
-			Eq_168 eax_40 = (ebp_11 - 0x1C)->t0000;
-			fn1000182D(ebp_11, 0x10, dwArg00, dwArg04, dwArg08, dwArg0C);
-			return eax_40;
-		}
-<<<<<<< HEAD
-		Eq_168 * esp_183 = esp_176 - 0x04;
-		*esp_183 = (Eq_168 *) edi_13;
-		*(esp_183 - 0x04) = (Eq_168 *) esi_15;
-		*(esp_183 - 0x08) = (Eq_168 *) ebx_159;
-		Eq_168 eax_189 = fn100011E9(dwArg04);
-		(ebp_11 - 0x1C)->t0000 = eax_189;
-		esp_176 = esp_183;
-		if (eax_189 == 0x00)
-			goto l1000147A;
-	}
-	Eq_168 * esp_57 = esp_176 - 0x04;
-	*esp_57 = (Eq_168 *) edi_13;
-	*(esp_57 - 0x04) = (Eq_168 *) esi_15;
-	*(esp_57 - 0x08) = (Eq_168 *) ebx_159;
-	Eq_168 eax_63 = fn100017C6(0x10, dwArg04);
-	(ebp_11 - 0x1C)->t0000 = eax_63;
-	ptr32 esp_143 = esp_57;
-	if (esi_15 == 0x01 && eax_63 == 0x00)
-=======
+			Eq_176 eax_39 = (ebp_10 - 0x1C)->t0000;
+			fn1000182D(ebp_10, 0x10, dwArg00, dwArg04, dwArg08, dwArg0C);
+			return eax_39;
+		}
 		union Eq_176 * esp_182 = esp_175 - 0x04;
 		*esp_182 = (Eq_176 *) edi_12;
 		*(esp_182 - 0x04) = (Eq_176 *) esi_14;
@@ -556,54 +337,34 @@
 	(ebp_10 - 0x1C)->t0000 = eax_62;
 	ptr32 esp_142 = esp_56;
 	if (esi_14 == 0x01 && eax_62 == 0x00)
->>>>>>> e2945c2a
-	{
-		*esp_57 = (Eq_168 *) edi_13;
-		*(esp_57 - 0x04) = (Eq_168 *) eax_63;
-		*(esp_57 - 0x08) = (Eq_168 *) ebx_159;
+	{
+		*esp_56 = (Eq_176 *) edi_12;
+		*(esp_56 - 0x04) = (Eq_176 *) eax_62;
+		*(esp_56 - 0x08) = (Eq_176 *) ebx_158;
 		fn100017C6(0x10, dwArg04);
-		*esp_57 = (Eq_168 *) edi_13;
-		*(esp_57 - 0x04) = 0x00;
-		*(esp_57 - 0x08) = (Eq_168 *) ebx_159;
+		*esp_56 = (Eq_176 *) edi_12;
+		*(esp_56 - 0x04) = 0x00;
+		*(esp_56 - 0x08) = (Eq_176 *) ebx_158;
 		fn100011E9(dwArg04);
-<<<<<<< HEAD
-		esp_143 = esp_57;
-		code * eax_144 = globals->ptr100020CC;
-		if (eax_144 != null)
-=======
 		esp_142 = esp_56;
 		 <anonymous> * eax_143 = globals->ptr100020CC;
 		if (eax_143 != null)
->>>>>>> e2945c2a
-		{
-			*esp_57 = (Eq_168 *) edi_13;
-			*(esp_57 - 0x04) = 0x00;
-			*(esp_57 - 0x08) = (Eq_168 *) ebx_159;
-			word32 ecx_156;
-			word32 edx_158;
-			word32 eax_161;
-			byte SZO_162;
-			byte C_163;
-			byte SCZO_164;
-			byte Z_165;
-			eax_144();
-		}
-	}
-	if (esi_15 == 0x00 || esi_15 == 0x03)
-	{
-<<<<<<< HEAD
-		Eq_168 * esp_81 = esp_143 - 0x04;
-		*esp_81 = (Eq_168 *) edi_13;
-		*(esp_81 - 0x04) = (Eq_168 *) esi_15;
-		*(esp_81 - 0x08) = (Eq_168 *) ebx_159;
-		Eq_168 eax_87 = fn100011E9(dwArg04);
-		if (eax_87 == 0x00)
-			(ebp_11 - 0x1C)->t0000 = (ebp_11 - 0x1C)->t0000 & eax_87;
-		if ((ebp_11 - 0x1C)->t0000 != 0x00)
-		{
-			code * eax_96 = globals->ptr100020CC;
-			if (eax_96 != null)
-=======
+		{
+			*esp_56 = (Eq_176 *) edi_12;
+			*(esp_56 - 0x04) = 0x00;
+			*(esp_56 - 0x08) = (Eq_176 *) ebx_158;
+			word32 ecx_155;
+			word32 edx_157;
+			word32 eax_160;
+			byte SZO_161;
+			byte C_162;
+			byte SCZO_163;
+			byte Z_164;
+			eax_143();
+		}
+	}
+	if (esi_14 == 0x00 || esi_14 == 0x03)
+	{
 		union Eq_176 * esp_80 = esp_142 - 0x04;
 		*esp_80 = (Eq_176 *) edi_12;
 		*(esp_80 - 0x04) = (Eq_176 *) esi_14;
@@ -615,24 +376,23 @@
 		{
 			 <anonymous> * eax_95 = globals->ptr100020CC;
 			if (eax_95 != null)
->>>>>>> e2945c2a
 			{
-				*esp_81 = (Eq_168 *) edi_13;
-				*(esp_81 - 0x04) = (Eq_168 *) esi_15;
-				*(esp_81 - 0x08) = (Eq_168 *) ebx_159;
-				word32 esp_106;
-				word32 edi_107;
-				word32 ecx_108;
-				word32 esi_109;
-				word32 edx_110;
-				word32 ebx_111;
-				Eq_168 eax_113;
-				byte SZO_114;
-				byte C_115;
-				byte SCZO_116;
-				byte Z_117;
-				eax_96();
-				(ebp_11 - 0x1C)->t0000 = eax_113;
+				*esp_80 = (Eq_176 *) edi_12;
+				*(esp_80 - 0x04) = (Eq_176 *) esi_14;
+				*(esp_80 - 0x08) = (Eq_176 *) ebx_158;
+				word32 esp_105;
+				word32 edi_106;
+				word32 ecx_107;
+				word32 esi_108;
+				word32 edx_109;
+				word32 ebx_110;
+				Eq_176 eax_112;
+				byte SZO_113;
+				byte C_114;
+				byte SCZO_115;
+				byte Z_116;
+				eax_95();
+				(ebp_10 - 0x1C)->t0000 = eax_112;
 			}
 		}
 	}
@@ -645,7 +405,7 @@
 	return;
 }
 
-BOOL DllMain(HANDLE hModule, Eq_168 dwReason, Eq_168 lpReserved)
+BOOL DllMain(HANDLE hModule, Eq_176 dwReason, Eq_176 lpReserved)
 {
 	if (dwReason == 0x01)
 		fn10001864();
@@ -656,79 +416,55 @@
 {
 	if (dwArg04->w0000 == 23117)
 	{
-<<<<<<< HEAD
-		Eq_805 * eax_22 = dwArg04 + dwArg04->dw003C / 0x0040;
-		if (eax_22->dw0000 == 0x4550)
-			return (word32) (eax_22->w0018 == 0x010B);
-=======
 		struct Eq_813 * eax_21 = dwArg04 + dwArg04->dw003C / 0x0040;
 		if (eax_21->dw0000 == 0x4550)
 			return (word32) (eax_21->w0018 == 0x010B);
->>>>>>> e2945c2a
 	}
 	return 0x00;
 }
 
-Eq_822 * fn10001700(word32 dwArg04, word32 dwArg08)
-{
-<<<<<<< HEAD
-	Eq_825 * ecx_7 = dwArg04 + dwArg04->dw003C / 0x0040;
-	uint32 esi_15 = (word32) ecx_7->w0006;
-	uint32 edx_16 = 0x00;
-	Eq_822 * eax_23 = (ecx_7 + ((word32) ecx_7->w0014 + 0x18) / 22)->w0006 + 0x03;
-=======
+Eq_830 * fn10001700(word32 dwArg04, word32 dwArg08)
+{
 	struct Eq_833 * ecx_6 = dwArg04 + dwArg04->dw003C / 0x0040;
 	uint32 esi_14 = (word32) ecx_6->w0006;
 	uint32 edx_15 = 0x00;
 	struct Eq_830 * eax_22 = (ecx_6 + ((word32) ecx_6->w0014 + 0x18) / 22)->w0006 + 0x03;
->>>>>>> e2945c2a
 	if (true)
 		do
 		{
-			uint32 ecx_50 = eax_23->dw0000;
-			if (dwArg08 >= ecx_50 && dwArg08 < eax_23->dw0008 + ecx_50)
-				return eax_23;
-			edx_16 = edx_16 + 0x01;
-			eax_23 = eax_23 + 0x01;
-		} while (edx_16 < esi_15);
-	eax_23 = null;
-	return eax_23;
+			uint32 ecx_49 = eax_22->dw0000;
+			if (dwArg08 >= ecx_49 && dwArg08 < eax_22->dw0008 + ecx_49)
+				return eax_22;
+			edx_15 = edx_15 + 0x01;
+			eax_22 = eax_22 + 0x01;
+		} while (edx_15 < esi_14);
+	eax_22 = null;
+	return eax_22;
 }
 
 ui32 fn10001742(ui32 ebx, ui32 esi, ui32 edi, ptr32 & ediOut)
 {
-<<<<<<< HEAD
-	ui32 eax_32;
-	Eq_439 * ebp_11 = fn100017E8(ebx, esi, edi, dwLoc0C, 0x10002230, 0x08);
-	*(ebp_11 - 0x04) = (Eq_168 *) (*(ebp_11 - 0x04) & 0x00);
-=======
 	ui32 eax_31;
 	struct Eq_447 * ebp_10 = fn100017E8(ebx, esi, edi, dwLoc0C, 0x10002230, 0x08);
 	*(ebp_10 - 0x04) = (Eq_176 *) (*(ebp_10 - 0x04) & 0x00);
->>>>>>> e2945c2a
 	*(fp - 0x0C) = 0x10000000;
 	if (fn100016D0(dwArg00) != 0x00)
 	{
-		*(fp - 0x0C) = (Eq_886 *) (ebp_11->t0008 - 0x10000000);
+		*(fp - 0x0C) = (Eq_894 *) (ebp_10->t0008 - 0x10000000);
 		*(fp - 0x10) = 0x10000000;
-<<<<<<< HEAD
-		Eq_922 * eax_55 = fn10001700(dwArg00, dwArg04);
-		if (eax_55 != null)
-=======
 		struct Eq_930 * eax_54 = fn10001700(dwArg00, dwArg04);
 		if (eax_54 != null)
->>>>>>> e2945c2a
-		{
-			eax_32 = ~(eax_55->dw0024 >> 0x1F) & 0x01;
-			(ebp_11 - 0x04)->t0000.u0 = ~0x01;
+		{
+			eax_31 = ~(eax_54->dw0024 >> 0x1F) & 0x01;
+			(ebp_10 - 0x04)->t0000.u0 = ~0x01;
 l100017A8:
-			word32 edi_38;
-			*ediOut = fn1000182D(ebp_11, 0x08, dwArg00, dwArg04, dwArg08, dwArg0C);
-			return eax_32;
-		}
-	}
-	*(ebp_11 - 0x04) = ~0x01;
-	eax_32 = 0x00;
+			word32 edi_37;
+			*ediOut = fn1000182D(ebp_10, 0x08, dwArg00, dwArg04, dwArg08, dwArg0C);
+			return eax_31;
+		}
+	}
+	*(ebp_10 - 0x04) = ~0x01;
+	eax_31 = 0x00;
 	goto l100017A8;
 }
 
@@ -741,17 +477,17 @@
 
 ptr32 fn100017E8(ui32 ebx, ui32 esi, ui32 edi, word32 dwArg00, word32 dwArg04, word32 dwArg08)
 {
-	ui32 * esp_14 = fp - 0x08 - dwArg08;
-	*(esp_14 - 0x04) = ebx;
-	*(esp_14 - 0x08) = esi;
-	*(esp_14 - 0x0C) = edi;
-	*(esp_14 - 0x10) = globals->dw10003000 ^ fp + 0x08;
-	*(esp_14 - 0x14) = dwArg00;
+	ui32 * esp_13 = fp - 0x08 - dwArg08;
+	*(esp_13 - 0x04) = ebx;
+	*(esp_13 - 0x08) = esi;
+	*(esp_13 - 0x0C) = edi;
+	*(esp_13 - 0x10) = globals->dw10003000 ^ fp + 0x08;
+	*(esp_13 - 0x14) = dwArg00;
 	fs->ptr0000 = fp - 0x08;
 	return fp + 0x08;
 }
 
-word32 fn1000182D(Eq_439 * ebp, word32 dwArg00, word32 dwArg04, word32 dwArg08, word32 dwArg0C, word32 dwArg10)
+word32 fn1000182D(Eq_447 * ebp, word32 dwArg00, word32 dwArg04, word32 dwArg08, word32 dwArg0C, word32 dwArg10)
 {
 	fs->t0000 = *(ebp - 0x10);
 	ebp->t0000 = dwArg00;
@@ -760,21 +496,21 @@
 
 void fn10001864()
 {
-	ui32 eax_9 = globals->dw10003000;
-	if (eax_9 != 0xBB40E64E && (eax_9 & 0xFFFF0000) != 0x00)
-		globals->dw10003004 = ~eax_9;
+	ui32 eax_8 = globals->dw10003000;
+	if (eax_8 != 0xBB40E64E && (eax_8 & 0xFFFF0000) != 0x00)
+		globals->dw10003004 = ~eax_8;
 	else
 	{
 		GetSystemTimeAsFileTime(fp - 0x0C);
-		ui32 esi_59 = dwLoc08 & 0x00 ^ dwLoc0C & 0x00 ^ GetCurrentProcessId() ^ GetCurrentThreadId() ^ GetTickCount();
+		ui32 esi_58 = dwLoc08 & 0x00 ^ dwLoc0C & 0x00 ^ GetCurrentProcessId() ^ GetCurrentThreadId() ^ GetTickCount();
 		QueryPerformanceCounter(fp - 0x14);
-		ui32 esi_69 = esi_59 ^ (dwLoc10 ^ dwLoc14);
-		if (esi_69 == 0xBB40E64E)
-			esi_69 = ~0x44BF19B0;
-		else if ((esi_69 & 0xFFFF0000) == 0x00)
-			esi_69 = esi_69 | esi_69 << 0x10;
-		globals->dw10003000 = esi_69;
-		globals->dw10003004 = ~esi_69;
+		ui32 esi_68 = esi_58 ^ (dwLoc10 ^ dwLoc14);
+		if (esi_68 == 0xBB40E64E)
+			esi_68 = ~0x44BF19B0;
+		else if ((esi_68 & 0xFFFF0000) == 0x00)
+			esi_68 = esi_68 | esi_68 << 0x10;
+		globals->dw10003000 = esi_68;
+		globals->dw10003004 = ~esi_68;
 	}
 	return;
 }
