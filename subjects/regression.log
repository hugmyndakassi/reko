=== CPM-80\CB80.dcproject
=== Elf\ARM\angr-685\RTOSDemo.axf
*** Elf\ARM\angr-685\RTOSDemo.axf
0000951A: error: An error occurred while processing the statement Mem21[r3_14 + 0x00000000:word32] = Mem19[r3_14 - r4_11 + 0x00000000:word32].
    Not handling (ptr32 (struct (0 T_7538 t0000))) and (ptr32 (struct (0 (arr T_9678) a0000))) yet
       at Reko.Typing.ExpressionTypeDescender.PushMinuendDataType(DataType dtDiff, DataType dtSub) in D:\dev\uxmal\reko\master\src\Decompiler\Typing\ExpressionTypeDescender.cs:line 377
   at Reko.Typing.ExpressionTypeDescender.VisitBinaryExpression(BinaryExpression binExp, TypeVariable tv) in D:\dev\uxmal\reko\master\src\Decompiler\Typing\ExpressionTypeDescender.cs:line 227
   at Reko.Core.Expressions.BinaryExpression.Accept[T,C](ExpressionVisitor`2 v, C context) in D:\dev\uxmal\reko\master\src\Core\Expressions\BinaryExpression.cs:line 54
   at Reko.Typing.ExpressionTypeDescender.VisitMemoryAccess(Expression basePointer, TypeVariable tvAccess, Expression effectiveAddress, Expression globals) in D:\dev\uxmal\reko\master\src\Decompiler\Typing\ExpressionTypeDescender.cs:line 564
   at Reko.Typing.ExpressionTypeDescender.VisitMemoryAccess(MemoryAccess access, TypeVariable tv) in D:\dev\uxmal\reko\master\src\Decompiler\Typing\ExpressionTypeDescender.cs:line 497
   at Reko.Core.Expressions.MemoryAccess.Accept[T,C](ExpressionVisitor`2 v, C context) in D:\dev\uxmal\reko\master\src\Core\Expressions\MemoryAccess.cs:line 71
   at Reko.Typing.TypeCollector.VisitStore(Store store) in D:\dev\uxmal\reko\master\src\Decompiler\Typing\TypeCollector.cs:line 241
   at Reko.Core.Code.Store.Accept(InstructionVisitor v) in D:\dev\uxmal\reko\master\src\Core\Code\Assignment.cs:line 87
   at Reko.Typing.TypeCollector.CollectTypes() in D:\dev\uxmal\reko\master\src\Decompiler\Typing\TypeCollector.cs:line 85
0000A284: warning: Expected sizes of arrays to have been determined by now
20000000: warning: Expected sizes of arrays to have been determined by now
0000A2A4: warning: Expected sizes of arrays to have been determined by now
0000A554: warning: Expected sizes of arrays to have been determined by now
0000A284: warning: Expected sizes of arrays to have been determined by now
0000A2A4: warning: Expected sizes of arrays to have been determined by now
0000A554: warning: Expected sizes of arrays to have been determined by now
20000000: warning: Expected sizes of arrays to have been determined by now
=== Elf\ARM\switch\switch
=== Elf\MIPS\redir\redir
*** Elf\MIPS\redir\redir
004006B8: warning: Unable to resolve imported reference __deregister_frame_info.
00400740: warning: Unable to resolve imported reference __register_frame_info.
00401DE8: warning: Unable to resolve imported reference inet_ntoa.
004009BC: warning: Unable to resolve imported reference fork.
00400BB8: warning: Unable to resolve imported reference __xpg_basename.
00400E78: warning: Unable to resolve imported reference inet_addr.
0040137C: warning: Unable to resolve imported reference select.
0040207C: warning: Unable to resolve imported reference getsockopt.
004020A0: warning: Unable to resolve imported reference inet_ntoa.
004020C4: warning: Unable to resolve imported reference inet_ntoa.
00402EB0: warning: Unable to resolve imported reference recv.
00402F84: warning: Unable to resolve imported reference send.
00403264: warning: Unable to resolve imported reference send.
00404B70: warning: Unable to resolve imported reference strsep.
00404C04: warning: Unable to resolve imported reference strsep.
00404C98: warning: Unable to resolve imported reference strsep.
00405810: warning: Unable to resolve imported reference strspn.
00405874: warning: Unable to resolve imported reference strcspn.
00405940: warning: Unable to resolve imported reference strspn.
00405984: warning: Unable to resolve imported reference strcspn.
00405FE0: warning: Unable to resolve imported reference toupper.
004064B0: warning: Unable to resolve imported reference toupper.
00406458: warning: Unable to resolve imported reference tolower.
00406680: warning: Unable to resolve imported reference vsnprintf.
0040692C: warning: Unable to resolve imported reference rename.
004069E0: warning: Unable to resolve imported reference gmtime.
00406D0C: warning: Unable to resolve imported reference inet_addr.
00406F18: warning: Unable to resolve imported reference listen.
main: error: An error occurred while renaming variables.
    Value cannot be null.
Parameter name: key
       at System.ThrowHelper.ThrowArgumentNullException(ExceptionArgument argument)
   at System.Collections.Generic.Dictionary`2.FindEntry(TKey key)
   at System.Collections.Generic.Dictionary`2.TryGetValue(TKey key, TValue& value)
   at Reko.Core.Lib.DominatorGraph`1.ImmediateDominator(T node) in D:\dev\uxmal\reko\master\src\Core\Lib\DominatorGraph.cs:line 128
   at Reko.Core.Lib.DominatorGraph`1.CommonDominator(IEnumerable`1 blocks) in D:\dev\uxmal\reko\master\src\Core\Lib\DominatorGraph.cs:line 100
   at Reko.Analysis.DeclarationInserter.InsertDeclaration(Web web) in D:\dev\uxmal\reko\master\src\Decompiler\Analysis\DeclarationInserter.cs:line 60
   at Reko.Analysis.WebBuilder.InsertDeclarations() in D:\dev\uxmal\reko\master\src\Decompiler\Analysis\WebBuilder.cs:line 89
   at Reko.Analysis.WebBuilder.Transform() in D:\dev\uxmal\reko\master\src\Decompiler\Analysis\WebBuilder.cs:line 107
100007E0: warning: Expected sizes of arrays to have been determined by now
10000028: warning: Expected sizes of arrays to have been determined by now
10000028: warning: Expected sizes of arrays to have been determined by now
100007E0: warning: Expected sizes of arrays to have been determined by now
<<<<<<< HEAD
=======
1000002C: warning: Expected sizes of arrays to have been determined by now
1000002C: warning: Expected sizes of arrays to have been determined by now
100007E0: warning: Expected sizes of arrays to have been determined by now
>>>>>>> cef137a8
=== Elf\MIPS\swlswr\test
=== Elf\Msp430\a.out
*** Elf\Msp430\a.out
PRINT: error: An error occurred while renaming variables.
    Value cannot be null.
Parameter name: key
       at System.ThrowHelper.ThrowArgumentNullException(ExceptionArgument argument)
   at System.Collections.Generic.Dictionary`2.FindEntry(TKey key)
   at System.Collections.Generic.Dictionary`2.TryGetValue(TKey key, TValue& value)
   at Reko.Core.Lib.DominatorGraph`1.ImmediateDominator(T node) in D:\dev\uxmal\reko\master\src\Core\Lib\DominatorGraph.cs:line 128
   at Reko.Core.Lib.DominatorGraph`1.CommonDominator(IEnumerable`1 blocks) in D:\dev\uxmal\reko\master\src\Core\Lib\DominatorGraph.cs:line 100
   at Reko.Analysis.DeclarationInserter.InsertDeclaration(Web web) in D:\dev\uxmal\reko\master\src\Decompiler\Analysis\DeclarationInserter.cs:line 60
   at Reko.Analysis.WebBuilder.InsertDeclarations() in D:\dev\uxmal\reko\master\src\Decompiler\Analysis\WebBuilder.cs:line 89
   at Reko.Analysis.WebBuilder.Transform() in D:\dev\uxmal\reko\master\src\Decompiler\Analysis\WebBuilder.cs:line 107
__write_pad: error: An error occurred while renaming variables.
    Value cannot be null.
Parameter name: key
       at System.ThrowHelper.ThrowArgumentNullException(ExceptionArgument argument)
   at System.Collections.Generic.Dictionary`2.FindEntry(TKey key)
   at System.Collections.Generic.Dictionary`2.TryGetValue(TKey key, TValue& value)
   at Reko.Core.Lib.DominatorGraph`1.ImmediateDominator(T node) in D:\dev\uxmal\reko\master\src\Core\Lib\DominatorGraph.cs:line 128
   at Reko.Core.Lib.DominatorGraph`1.CommonDominator(IEnumerable`1 blocks) in D:\dev\uxmal\reko\master\src\Core\Lib\DominatorGraph.cs:line 100
   at Reko.Analysis.DeclarationInserter.InsertDeclaration(Web web) in D:\dev\uxmal\reko\master\src\Decompiler\Analysis\DeclarationInserter.cs:line 60
   at Reko.Analysis.WebBuilder.InsertDeclarations() in D:\dev\uxmal\reko\master\src\Decompiler\Analysis\WebBuilder.cs:line 89
   at Reko.Analysis.WebBuilder.Transform() in D:\dev\uxmal\reko\master\src\Decompiler\Analysis\WebBuilder.cs:line 107
00005208: error: An error occurred while processing the statement return r15 - 0x001C.
    Pulling difference (ptr20 (struct (0 T_3124 t0000))) and (union (ui20 u1) (word16 u0))
       at Reko.Core.Expressions.ExpressionTypeAscenderBase.PullDiffDataType(DataType dtLeft, DataType dtRight) in D:\dev\uxmal\reko\master\src\Core\Expressions\ExpressionTypeAscenderBase.cs:line 272
   at Reko.Core.Expressions.ExpressionTypeAscenderBase.VisitBinaryExpression(BinaryExpression binExp) in D:\dev\uxmal\reko\master\src\Core\Expressions\ExpressionTypeAscenderBase.cs:line 109
   at Reko.Core.Expressions.BinaryExpression.Accept[T](ExpressionVisitor`1 v) in D:\dev\uxmal\reko\master\src\Core\Expressions\BinaryExpression.cs:line 59
   at Reko.Typing.TypeCollector.VisitReturnInstruction(ReturnInstruction ret) in D:\dev\uxmal\reko\master\src\Decompiler\Typing\TypeCollector.cs:line 224
   at Reko.Core.Code.ReturnInstruction.Accept(InstructionVisitor v) in D:\dev\uxmal\reko\master\src\Core\Code\Instruction.cs:line 135
   at Reko.Typing.TypeCollector.CollectTypes() in D:\dev\uxmal\reko\master\src\Decompiler\Typing\TypeCollector.cs:line 85
: warning: Recursion too deep in PtrPrimitiveReplacer
: warning: Recursion too deep in PtrPrimitiveReplacer
: warning: Recursion too deep in PtrPrimitiveReplacer
: warning: Recursion too deep in PtrPrimitiveReplacer
: warning: Recursion too deep in PtrPrimitiveReplacer
: warning: Recursion too deep in PtrPrimitiveReplacer
: warning: Recursion too deep in PtrPrimitiveReplacer
: warning: Recursion too deep in PtrPrimitiveReplacer
: warning: Recursion too deep in PtrPrimitiveReplacer
: warning: Recursion too deep in PtrPrimitiveReplacer
: warning: Recursion too deep in PtrPrimitiveReplacer
: warning: Recursion too deep in PtrPrimitiveReplacer
: warning: Recursion too deep in PtrPrimitiveReplacer
: warning: Recursion too deep in PtrPrimitiveReplacer
: warning: Recursion too deep in PtrPrimitiveReplacer
: warning: Recursion too deep in PtrPrimitiveReplacer
: warning: Recursion too deep in PtrPrimitiveReplacer
: warning: Recursion too deep in PtrPrimitiveReplacer
: warning: Recursion too deep in PtrPrimitiveReplacer
: warning: Recursion too deep in PtrPrimitiveReplacer
: warning: Recursion too deep in PtrPrimitiveReplacer
: warning: Recursion too deep in PtrPrimitiveReplacer
: warning: Recursion too deep in PtrPrimitiveReplacer
: warning: Recursion too deep in PtrPrimitiveReplacer
: warning: Recursion too deep in PtrPrimitiveReplacer
: warning: Recursion too deep in PtrPrimitiveReplacer
: warning: Recursion too deep in PtrPrimitiveReplacer
: warning: Recursion too deep in PtrPrimitiveReplacer
: warning: Recursion too deep in PtrPrimitiveReplacer
: warning: Recursion too deep in PtrPrimitiveReplacer
: warning: Recursion too deep in PtrPrimitiveReplacer
: warning: Recursion too deep in PtrPrimitiveReplacer
: warning: Recursion too deep in PtrPrimitiveReplacer
: warning: Recursion too deep in PtrPrimitiveReplacer
: warning: Recursion too deep in PtrPrimitiveReplacer
: warning: Recursion too deep in PtrPrimitiveReplacer
: warning: Recursion too deep in PtrPrimitiveReplacer
: warning: Recursion too deep in PtrPrimitiveReplacer
: warning: Recursion too deep in PtrPrimitiveReplacer
: warning: Recursion too deep in PtrPrimitiveReplacer
: warning: Recursion too deep in PtrPrimitiveReplacer
: warning: Recursion too deep in PtrPrimitiveReplacer
: warning: Recursion too deep in PtrPrimitiveReplacer
: warning: Recursion too deep in PtrPrimitiveReplacer
: warning: Recursion too deep in PtrPrimitiveReplacer
: warning: Recursion too deep in PtrPrimitiveReplacer
: warning: Recursion too deep in PtrPrimitiveReplacer
: warning: Recursion too deep in PtrPrimitiveReplacer
: warning: Recursion too deep in PtrPrimitiveReplacer
: warning: Recursion too deep in PtrPrimitiveReplacer
: warning: Recursion too deep in PtrPrimitiveReplacer
: warning: Recursion too deep in PtrPrimitiveReplacer
: warning: Recursion too deep in PtrPrimitiveReplacer
: warning: Recursion too deep in PtrPrimitiveReplacer
: warning: Recursion too deep in PtrPrimitiveReplacer
: warning: Recursion too deep in PtrPrimitiveReplacer
: warning: Recursion too deep in PtrPrimitiveReplacer
: warning: Recursion too deep in PtrPrimitiveReplacer
: warning: Recursion too deep in PtrPrimitiveReplacer
: warning: Recursion too deep in PtrPrimitiveReplacer
: warning: Recursion too deep in PtrPrimitiveReplacer
: warning: Recursion too deep in PtrPrimitiveReplacer
: warning: Recursion too deep in PtrPrimitiveReplacer
: warning: Recursion too deep in PtrPrimitiveReplacer
: warning: Recursion too deep in PtrPrimitiveReplacer
: warning: Recursion too deep in PtrPrimitiveReplacer
: warning: Recursion too deep in PtrPrimitiveReplacer
: warning: Recursion too deep in PtrPrimitiveReplacer
: warning: Recursion too deep in PtrPrimitiveReplacer
: warning: Recursion too deep in PtrPrimitiveReplacer
: warning: Recursion too deep in PtrPrimitiveReplacer
: warning: Recursion too deep in PtrPrimitiveReplacer
: warning: Recursion too deep in PtrPrimitiveReplacer
: warning: Recursion too deep in PtrPrimitiveReplacer
: warning: Recursion too deep in PtrPrimitiveReplacer
: warning: Recursion too deep in PtrPrimitiveReplacer
: warning: Recursion too deep in PtrPrimitiveReplacer
: warning: Recursion too deep in PtrPrimitiveReplacer
: warning: Recursion too deep in PtrPrimitiveReplacer
: warning: Recursion too deep in PtrPrimitiveReplacer
: warning: Recursion too deep in PtrPrimitiveReplacer
: warning: Recursion too deep in PtrPrimitiveReplacer
: warning: Recursion too deep in PtrPrimitiveReplacer
: warning: Recursion too deep in PtrPrimitiveReplacer
: warning: Recursion too deep in PtrPrimitiveReplacer
: warning: Recursion too deep in PtrPrimitiveReplacer
: warning: Recursion too deep in PtrPrimitiveReplacer
: warning: Recursion too deep in PtrPrimitiveReplacer
: warning: Recursion too deep in PtrPrimitiveReplacer
: warning: Recursion too deep in PtrPrimitiveReplacer
: warning: Recursion too deep in PtrPrimitiveReplacer
: warning: Recursion too deep in PtrPrimitiveReplacer
: warning: Recursion too deep in PtrPrimitiveReplacer
: warning: Recursion too deep in PtrPrimitiveReplacer
: warning: Recursion too deep in PtrPrimitiveReplacer
: warning: Recursion too deep in PtrPrimitiveReplacer
: warning: Recursion too deep in PtrPrimitiveReplacer
: warning: Recursion too deep in PtrPrimitiveReplacer
: warning: Recursion too deep in PtrPrimitiveReplacer
: warning: Recursion too deep in PtrPrimitiveReplacer
: warning: Recursion too deep in PtrPrimitiveReplacer
: warning: Recursion too deep in PtrPrimitiveReplacer
: warning: Recursion too deep in PtrPrimitiveReplacer
: warning: Recursion too deep in PtrPrimitiveReplacer
: warning: Recursion too deep in PtrPrimitiveReplacer
: warning: Recursion too deep in PtrPrimitiveReplacer
: warning: Recursion too deep in PtrPrimitiveReplacer
: warning: Recursion too deep in PtrPrimitiveReplacer
: warning: Recursion too deep in PtrPrimitiveReplacer
: warning: Recursion too deep in PtrPrimitiveReplacer
: warning: Recursion too deep in PtrPrimitiveReplacer
: warning: Recursion too deep in PtrPrimitiveReplacer
: warning: Recursion too deep in PtrPrimitiveReplacer
: warning: Recursion too deep in PtrPrimitiveReplacer
: warning: Recursion too deep in PtrPrimitiveReplacer
: warning: Recursion too deep in PtrPrimitiveReplacer
: warning: Recursion too deep in PtrPrimitiveReplacer
: warning: Recursion too deep in PtrPrimitiveReplacer
: warning: Recursion too deep in PtrPrimitiveReplacer
: warning: Recursion too deep in PtrPrimitiveReplacer
: warning: Recursion too deep in PtrPrimitiveReplacer
: warning: Recursion too deep in PtrPrimitiveReplacer
: warning: Recursion too deep in PtrPrimitiveReplacer
: warning: Recursion too deep in PtrPrimitiveReplacer
: warning: Recursion too deep in PtrPrimitiveReplacer
: warning: Recursion too deep in PtrPrimitiveReplacer
: warning: Recursion too deep in PtrPrimitiveReplacer
: warning: Recursion too deep in PtrPrimitiveReplacer
: warning: Recursion too deep in PtrPrimitiveReplacer
: warning: Recursion too deep in PtrPrimitiveReplacer
: warning: Recursion too deep in PtrPrimitiveReplacer
: warning: Recursion too deep in PtrPrimitiveReplacer
: warning: Recursion too deep in PtrPrimitiveReplacer
: warning: Recursion too deep in PtrPrimitiveReplacer
: warning: Recursion too deep in PtrPrimitiveReplacer
: warning: Recursion too deep in PtrPrimitiveReplacer
: warning: Recursion too deep in PtrPrimitiveReplacer
: warning: Recursion too deep in PtrPrimitiveReplacer
: warning: Recursion too deep in PtrPrimitiveReplacer
: warning: Recursion too deep in PtrPrimitiveReplacer
: warning: Recursion too deep in PtrPrimitiveReplacer
: warning: Recursion too deep in PtrPrimitiveReplacer
: warning: Recursion too deep in PtrPrimitiveReplacer
: warning: Recursion too deep in PtrPrimitiveReplacer
: warning: Recursion too deep in PtrPrimitiveReplacer
: warning: Recursion too deep in PtrPrimitiveReplacer
: warning: Recursion too deep in PtrPrimitiveReplacer
: warning: Recursion too deep in PtrPrimitiveReplacer
: warning: Recursion too deep in PtrPrimitiveReplacer
: warning: Recursion too deep in PtrPrimitiveReplacer
: warning: Recursion too deep in PtrPrimitiveReplacer
: warning: Recursion too deep in PtrPrimitiveReplacer
: warning: Recursion too deep in PtrPrimitiveReplacer
: warning: Recursion too deep in PtrPrimitiveReplacer
: warning: Recursion too deep in PtrPrimitiveReplacer
: warning: Recursion too deep in PtrPrimitiveReplacer
: warning: Recursion too deep in PtrPrimitiveReplacer
: warning: Recursion too deep in PtrPrimitiveReplacer
: warning: Recursion too deep in PtrPrimitiveReplacer
: warning: Recursion too deep in PtrPrimitiveReplacer
: warning: Recursion too deep in PtrPrimitiveReplacer
: warning: Recursion too deep in PtrPrimitiveReplacer
: warning: Recursion too deep in PtrPrimitiveReplacer
: warning: Recursion too deep in PtrPrimitiveReplacer
: warning: Recursion too deep in PtrPrimitiveReplacer
: warning: Recursion too deep in PtrPrimitiveReplacer
: warning: Recursion too deep in PtrPrimitiveReplacer
: warning: Recursion too deep in PtrPrimitiveReplacer
: warning: Recursion too deep in PtrPrimitiveReplacer
: warning: Recursion too deep in PtrPrimitiveReplacer
: warning: Recursion too deep in PtrPrimitiveReplacer
: warning: Recursion too deep in PtrPrimitiveReplacer
: warning: Recursion too deep in PtrPrimitiveReplacer
: warning: Recursion too deep in PtrPrimitiveReplacer
: warning: Recursion too deep in PtrPrimitiveReplacer
: warning: Recursion too deep in PtrPrimitiveReplacer
: warning: Recursion too deep in PtrPrimitiveReplacer
: warning: Recursion too deep in PtrPrimitiveReplacer
: warning: Recursion too deep in PtrPrimitiveReplacer
: warning: Recursion too deep in PtrPrimitiveReplacer
: warning: Recursion too deep in PtrPrimitiveReplacer
: warning: Recursion too deep in PtrPrimitiveReplacer
: warning: Recursion too deep in PtrPrimitiveReplacer
: warning: Recursion too deep in PtrPrimitiveReplacer
: warning: Recursion too deep in PtrPrimitiveReplacer
: warning: Recursion too deep in PtrPrimitiveReplacer
: warning: Recursion too deep in PtrPrimitiveReplacer
: warning: Recursion too deep in PtrPrimitiveReplacer
: warning: Recursion too deep in PtrPrimitiveReplacer
: warning: Recursion too deep in PtrPrimitiveReplacer
: warning: Recursion too deep in PtrPrimitiveReplacer
: warning: Recursion too deep in PtrPrimitiveReplacer
: warning: Recursion too deep in PtrPrimitiveReplacer
: warning: Recursion too deep in PtrPrimitiveReplacer
: warning: Recursion too deep in PtrPrimitiveReplacer
: warning: Recursion too deep in PtrPrimitiveReplacer
: warning: Recursion too deep in PtrPrimitiveReplacer
: warning: Recursion too deep in PtrPrimitiveReplacer
: warning: Recursion too deep in PtrPrimitiveReplacer
: warning: Recursion too deep in PtrPrimitiveReplacer
: warning: Recursion too deep in PtrPrimitiveReplacer
: warning: Recursion too deep in PtrPrimitiveReplacer
: warning: Recursion too deep in PtrPrimitiveReplacer
: warning: Recursion too deep in PtrPrimitiveReplacer
: warning: Recursion too deep in PtrPrimitiveReplacer
: warning: Recursion too deep in PtrPrimitiveReplacer
: warning: Recursion too deep in PtrPrimitiveReplacer
: warning: Recursion too deep in PtrPrimitiveReplacer
: warning: Recursion too deep in PtrPrimitiveReplacer
: warning: Recursion too deep in PtrPrimitiveReplacer
: warning: Recursion too deep in PtrPrimitiveReplacer
: warning: Recursion too deep in PtrPrimitiveReplacer
: warning: Recursion too deep in PtrPrimitiveReplacer
: warning: Recursion too deep in PtrPrimitiveReplacer
: warning: Recursion too deep in PtrPrimitiveReplacer
: warning: Recursion too deep in PtrPrimitiveReplacer
: warning: Recursion too deep in PtrPrimitiveReplacer
: warning: Recursion too deep in PtrPrimitiveReplacer
: warning: Recursion too deep in PtrPrimitiveReplacer
: warning: Recursion too deep in PtrPrimitiveReplacer
: warning: Recursion too deep in PtrPrimitiveReplacer
: warning: Recursion too deep in PtrPrimitiveReplacer
: warning: Recursion too deep in PtrPrimitiveReplacer
: warning: Recursion too deep in PtrPrimitiveReplacer
: warning: Recursion too deep in PtrPrimitiveReplacer
: warning: Recursion too deep in PtrPrimitiveReplacer
: warning: Recursion too deep in PtrPrimitiveReplacer
: warning: Recursion too deep in PtrPrimitiveReplacer
: warning: Recursion too deep in PtrPrimitiveReplacer
: warning: Recursion too deep in PtrPrimitiveReplacer
: warning: Recursion too deep in PtrPrimitiveReplacer
: warning: Recursion too deep in PtrPrimitiveReplacer
: warning: Recursion too deep in PtrPrimitiveReplacer
: warning: Recursion too deep in PtrPrimitiveReplacer
: warning: Recursion too deep in PtrPrimitiveReplacer
: warning: Recursion too deep in PtrPrimitiveReplacer
: warning: Recursion too deep in PtrPrimitiveReplacer
: warning: Recursion too deep in PtrPrimitiveReplacer
: warning: Recursion too deep in PtrPrimitiveReplacer
: warning: Recursion too deep in PtrPrimitiveReplacer
: warning: Recursion too deep in PtrPrimitiveReplacer
: warning: Recursion too deep in PtrPrimitiveReplacer
: warning: Recursion too deep in PtrPrimitiveReplacer
: warning: Recursion too deep in PtrPrimitiveReplacer
: warning: Recursion too deep in PtrPrimitiveReplacer
: warning: Recursion too deep in PtrPrimitiveReplacer
: warning: Recursion too deep in PtrPrimitiveReplacer
: warning: Recursion too deep in PtrPrimitiveReplacer
: warning: Recursion too deep in PtrPrimitiveReplacer
: warning: Recursion too deep in PtrPrimitiveReplacer
: warning: Recursion too deep in PtrPrimitiveReplacer
: warning: Recursion too deep in PtrPrimitiveReplacer
: warning: Recursion too deep in PtrPrimitiveReplacer
: warning: Recursion too deep in PtrPrimitiveReplacer
: warning: Recursion too deep in PtrPrimitiveReplacer
: warning: Recursion too deep in PtrPrimitiveReplacer
: warning: Recursion too deep in PtrPrimitiveReplacer
: warning: Recursion too deep in PtrPrimitiveReplacer
: warning: Recursion too deep in PtrPrimitiveReplacer
: warning: Recursion too deep in PtrPrimitiveReplacer
: warning: Recursion too deep in PtrPrimitiveReplacer
: warning: Recursion too deep in PtrPrimitiveReplacer
: warning: Recursion too deep in PtrPrimitiveReplacer
: warning: Recursion too deep in PtrPrimitiveReplacer
: warning: Recursion too deep in PtrPrimitiveReplacer
: warning: Recursion too deep in PtrPrimitiveReplacer
: warning: Recursion too deep in PtrPrimitiveReplacer
: warning: Recursion too deep in PtrPrimitiveReplacer
: warning: Recursion too deep in PtrPrimitiveReplacer
: warning: Recursion too deep in PtrPrimitiveReplacer
: warning: Recursion too deep in PtrPrimitiveReplacer
: warning: Recursion too deep in PtrPrimitiveReplacer
: warning: Recursion too deep in PtrPrimitiveReplacer
: warning: Recursion too deep in PtrPrimitiveReplacer
: warning: Recursion too deep in PtrPrimitiveReplacer
: warning: Recursion too deep in PtrPrimitiveReplacer
: warning: Recursion too deep in PtrPrimitiveReplacer
: warning: Recursion too deep in PtrPrimitiveReplacer
: warning: Recursion too deep in PtrPrimitiveReplacer
: warning: Recursion too deep in PtrPrimitiveReplacer
: warning: Recursion too deep in PtrPrimitiveReplacer
: warning: Recursion too deep in PtrPrimitiveReplacer
: warning: Recursion too deep in PtrPrimitiveReplacer
: warning: Recursion too deep in PtrPrimitiveReplacer
: warning: Recursion too deep in PtrPrimitiveReplacer
: warning: Recursion too deep in PtrPrimitiveReplacer
: warning: Recursion too deep in PtrPrimitiveReplacer
: warning: Recursion too deep in PtrPrimitiveReplacer
: warning: Recursion too deep in PtrPrimitiveReplacer
: warning: Recursion too deep in PtrPrimitiveReplacer
: warning: Recursion too deep in PtrPrimitiveReplacer
: warning: Recursion too deep in PtrPrimitiveReplacer
: warning: Recursion too deep in PtrPrimitiveReplacer
: warning: Recursion too deep in PtrPrimitiveReplacer
: warning: Recursion too deep in PtrPrimitiveReplacer
: warning: Recursion too deep in PtrPrimitiveReplacer
: warning: Recursion too deep in PtrPrimitiveReplacer
: warning: Recursion too deep in PtrPrimitiveReplacer
: warning: Recursion too deep in PtrPrimitiveReplacer
: warning: Recursion too deep in PtrPrimitiveReplacer
: warning: Recursion too deep in PtrPrimitiveReplacer
: warning: Recursion too deep in PtrPrimitiveReplacer
: warning: Recursion too deep in PtrPrimitiveReplacer
: warning: Recursion too deep in PtrPrimitiveReplacer
: warning: Recursion too deep in PtrPrimitiveReplacer
: warning: Recursion too deep in PtrPrimitiveReplacer
: warning: Recursion too deep in PtrPrimitiveReplacer
: warning: Recursion too deep in PtrPrimitiveReplacer
: warning: Recursion too deep in PtrPrimitiveReplacer
: warning: Recursion too deep in PtrPrimitiveReplacer
: warning: Recursion too deep in PtrPrimitiveReplacer
: warning: Recursion too deep in PtrPrimitiveReplacer
: warning: Recursion too deep in PtrPrimitiveReplacer
: warning: Recursion too deep in PtrPrimitiveReplacer
: warning: Recursion too deep in PtrPrimitiveReplacer
: warning: Recursion too deep in PtrPrimitiveReplacer
: warning: Recursion too deep in PtrPrimitiveReplacer
: warning: Recursion too deep in PtrPrimitiveReplacer
: warning: Recursion too deep in PtrPrimitiveReplacer
: warning: Recursion too deep in PtrPrimitiveReplacer
: warning: Recursion too deep in PtrPrimitiveReplacer
: warning: Recursion too deep in PtrPrimitiveReplacer
: warning: Recursion too deep in PtrPrimitiveReplacer
: warning: Recursion too deep in PtrPrimitiveReplacer
: warning: Recursion too deep in PtrPrimitiveReplacer
: warning: Recursion too deep in PtrPrimitiveReplacer
: warning: Recursion too deep in PtrPrimitiveReplacer
: warning: Recursion too deep in PtrPrimitiveReplacer
: warning: Recursion too deep in PtrPrimitiveReplacer
: warning: Recursion too deep in PtrPrimitiveReplacer
: warning: Recursion too deep in PtrPrimitiveReplacer
: warning: Recursion too deep in PtrPrimitiveReplacer
: error: Error when reconstructing types.
    Way too deep
       at Reko.Core.Types.Unifier.DoAreCompatible(DataType a, DataType b, Int32 depth) in D:\dev\uxmal\reko\master\src\Core\Types\Unifier.cs:line 76
   at Reko.Core.Types.Unifier.AreCompatible(DataType a, DataType b, Int32 depth) in D:\dev\uxmal\reko\master\src\Core\Types\Unifier.cs:line 62
   at Reko.Core.Types.Unifier.IsCompatibleWithPointer(Pointer ptrA, DataType b, Int32 depth) in D:\dev\uxmal\reko\master\src\Core\Types\Unifier.cs:line 171
   at Reko.Core.Types.Unifier.DoAreCompatible(DataType a, DataType b, Int32 depth) in D:\dev\uxmal\reko\master\src\Core\Types\Unifier.cs:line 111
   at Reko.Core.Types.Unifier.AreCompatible(DataType a, DataType b, Int32 depth) in D:\dev\uxmal\reko\master\src\Core\Types\Unifier.cs:line 62
   at Reko.Core.Types.Unifier.IsCompatibleWithPointer(Pointer ptrA, DataType b, Int32 depth) in D:\dev\uxmal\reko\master\src\Core\Types\Unifier.cs:line 171
   at Reko.Core.Types.Unifier.DoAreCompatible(DataType a, DataType b, Int32 depth) in D:\dev\uxmal\reko\master\src\Core\Types\Unifier.cs:line 111
   at Reko.Core.Types.Unifier.AreCompatible(DataType a, DataType b, Int32 depth) in D:\dev\uxmal\reko\master\src\Core\Types\Unifier.cs:line 62
   at Reko.Core.Types.Unifier.IsCompatibleWithPointer(Pointer ptrA, DataType b, Int32 depth) in D:\dev\uxmal\reko\master\src\Core\Types\Unifier.cs:line 171
   at Reko.Core.Types.Unifier.DoAreCompatible(DataType a, DataType b, Int32 depth) in D:\dev\uxmal\reko\master\src\Core\Types\Unifier.cs:line 111
   at Reko.Core.Types.Unifier.AreCompatible(DataType a, DataType b, Int32 depth) in D:\dev\uxmal\reko\master\src\Core\Types\Unifier.cs:line 62
   at Reko.Core.Types.Unifier.IsCompatibleWithPointer(Pointer ptrA, DataType b, Int32 depth) in D:\dev\uxmal\reko\master\src\Core\Types\Unifier.cs:line 171
   at Reko.Core.Types.Unifier.DoAreCompatible(DataType a, DataType b, Int32 depth) in D:\dev\uxmal\reko\master\src\Core\Types\Unifier.cs:line 111
   at Reko.Core.Types.Unifier.AreCompatible(DataType a, DataType b, Int32 depth) in D:\dev\uxmal\reko\master\src\Core\Types\Unifier.cs:line 62
   at Reko.Core.Types.Unifier.IsCompatibleWithPointer(Pointer ptrA, DataType b, Int32 depth) in D:\dev\uxmal\reko\master\src\Core\Types\Unifier.cs:line 171
   at Reko.Core.Types.Unifier.DoAreCompatible(DataType a, DataType b, Int32 depth) in D:\dev\uxmal\reko\master\src\Core\Types\Unifier.cs:line 111
   at Reko.Core.Types.Unifier.AreCompatible(DataType a, DataType b, Int32 depth) in D:\dev\uxmal\reko\master\src\Core\Types\Unifier.cs:line 62
   at Reko.Core.Types.Unifier.IsCompatibleWithPointer(Pointer ptrA, DataType b, Int32 depth) in D:\dev\uxmal\reko\master\src\Core\Types\Unifier.cs:line 171
   at Reko.Core.Types.Unifier.DoAreCompatible(DataType a, DataType b, Int32 depth) in D:\dev\uxmal\reko\master\src\Core\Types\Unifier.cs:line 111
   at Reko.Core.Types.Unifier.AreCompatible(DataType a, DataType b, Int32 depth) in D:\dev\uxmal\reko\master\src\Core\Types\Unifier.cs:line 62
   at Reko.Core.Types.Unifier.IsCompatibleWithPointer(Pointer ptrA, DataType b, Int32 depth) in D:\dev\uxmal\reko\master\src\Core\Types\Unifier.cs:line 171
   at Reko.Core.Types.Unifier.DoAreCompatible(DataType a, DataType b, Int32 depth) in D:\dev\uxmal\reko\master\src\Core\Types\Unifier.cs:line 111
   at Reko.Core.Types.Unifier.AreCompatible(DataType a, DataType b, Int32 depth) in D:\dev\uxmal\reko\master\src\Core\Types\Unifier.cs:line 62
   at Reko.Core.Types.Unifier.IsCompatibleWithPointer(Pointer ptrA, DataType b, Int32 depth) in D:\dev\uxmal\reko\master\src\Core\Types\Unifier.cs:line 171
   at Reko.Core.Types.Unifier.DoAreCompatible(DataType a, DataType b, Int32 depth) in D:\dev\uxmal\reko\master\src\Core\Types\Unifier.cs:line 111
   at Reko.Core.Types.Unifier.AreCompatible(DataType a, DataType b, Int32 depth) in D:\dev\uxmal\reko\master\src\Core\Types\Unifier.cs:line 62
   at Reko.Core.Types.Unifier.IsCompatibleWithPointer(Pointer ptrA, DataType b, Int32 depth) in D:\dev\uxmal\reko\master\src\Core\Types\Unifier.cs:line 171
   at Reko.Core.Types.Unifier.DoAreCompatible(DataType a, DataType b, Int32 depth) in D:\dev\uxmal\reko\master\src\Core\Types\Unifier.cs:line 111
   at Reko.Core.Types.Unifier.AreCompatible(DataType a, DataType b, Int32 depth) in D:\dev\uxmal\reko\master\src\Core\Types\Unifier.cs:line 62
   at Reko.Core.Types.Unifier.IsCompatibleWithPointer(Pointer ptrA, DataType b, Int32 depth) in D:\dev\uxmal\reko\master\src\Core\Types\Unifier.cs:line 171
   at Reko.Core.Types.Unifier.DoAreCompatible(DataType a, DataType b, Int32 depth) in D:\dev\uxmal\reko\master\src\Core\Types\Unifier.cs:line 111
   at Reko.Core.Types.Unifier.AreCompatible(DataType a, DataType b, Int32 depth) in D:\dev\uxmal\reko\master\src\Core\Types\Unifier.cs:line 62
   at Reko.Core.Types.Unifier.IsCompatibleWithPointer(Pointer ptrA, DataType b, Int32 depth) in D:\dev\uxmal\reko\master\src\Core\Types\Unifier.cs:line 171
   at Reko.Core.Types.Unifier.DoAreCompatible(DataType a, DataType b, Int32 depth) in D:\dev\uxmal\reko\master\src\Core\Types\Unifier.cs:line 111
   at Reko.Core.Types.Unifier.AreCompatible(DataType a, DataType b, Int32 depth) in D:\dev\uxmal\reko\master\src\Core\Types\Unifier.cs:line 62
   at Reko.Core.Types.Unifier.AreCompatible(DataType a, DataType b) in D:\dev\uxmal\reko\master\src\Core\Types\Unifier.cs:line 50
   at Reko.Core.Types.Unifier.UnifyIntoUnion(UnionType u, DataType dt) in D:\dev\uxmal\reko\master\src\Core\Types\Unifier.cs:line 464
   at Reko.Typing.TypeTransformer.FactorDuplicateAlternatives(UnionType u) in D:\dev\uxmal\reko\master\src\Decompiler\Typing\TypeTransformer.cs:line 81
   at Reko.Typing.TypeTransformer.VisitUnion(UnionType ut) in D:\dev\uxmal\reko\master\src\Decompiler\Typing\TypeTransformer.cs:line 430
   at Reko.Core.Types.UnionType.Accept[T](IDataTypeVisitor`1 v) in D:\dev\uxmal\reko\master\src\Core\Types\UnionType.cs:line 81
   at Reko.Typing.TypeTransformer.VisitStructure(StructureType str) in D:\dev\uxmal\reko\master\src\Decompiler\Typing\TypeTransformer.cs:line 371
   at Reko.Core.Types.StructureType.Accept[T](IDataTypeVisitor`1 v) in D:\dev\uxmal\reko\master\src\Core\Types\StructureType.cs:line 59
   at Reko.Typing.TypeTransformer.VisitPointer(Pointer ptr) in D:\dev\uxmal\reko\master\src\Decompiler\Typing\TypeTransformer.cs:line 341
   at Reko.Core.Types.Pointer.Accept[T](IDataTypeVisitor`1 v) in D:\dev\uxmal\reko\master\src\Core\Types\Pointer.cs:line 52
   at Reko.Typing.TypeTransformer.VisitUnion(UnionType ut) in D:\dev\uxmal\reko\master\src\Decompiler\Typing\TypeTransformer.cs:line 418
   at Reko.Core.Types.UnionType.Accept[T](IDataTypeVisitor`1 v) in D:\dev\uxmal\reko\master\src\Core\Types\UnionType.cs:line 81
   at Reko.Typing.TypeTransformer.VisitStructure(StructureType str) in D:\dev\uxmal\reko\master\src\Decompiler\Typing\TypeTransformer.cs:line 371
   at Reko.Core.Types.StructureType.Accept[T](IDataTypeVisitor`1 v) in D:\dev\uxmal\reko\master\src\Core\Types\StructureType.cs:line 59
   at Reko.Typing.TypeTransformer.VisitPointer(Pointer ptr) in D:\dev\uxmal\reko\master\src\Decompiler\Typing\TypeTransformer.cs:line 341
   at Reko.Core.Types.Pointer.Accept[T](IDataTypeVisitor`1 v) in D:\dev\uxmal\reko\master\src\Core\Types\Pointer.cs:line 52
   at Reko.Typing.TypeTransformer.VisitUnion(UnionType ut) in D:\dev\uxmal\reko\master\src\Decompiler\Typing\TypeTransformer.cs:line 418
   at Reko.Core.Types.UnionType.Accept[T](IDataTypeVisitor`1 v) in D:\dev\uxmal\reko\master\src\Core\Types\UnionType.cs:line 81
   at Reko.Typing.TypeTransformer.VisitStructure(StructureType str) in D:\dev\uxmal\reko\master\src\Decompiler\Typing\TypeTransformer.cs:line 371
   at Reko.Core.Types.StructureType.Accept[T](IDataTypeVisitor`1 v) in D:\dev\uxmal\reko\master\src\Core\Types\StructureType.cs:line 59
   at Reko.Typing.TypeTransformer.VisitPointer(Pointer ptr) in D:\dev\uxmal\reko\master\src\Decompiler\Typing\TypeTransformer.cs:line 341
   at Reko.Core.Types.Pointer.Accept[T](IDataTypeVisitor`1 v) in D:\dev\uxmal\reko\master\src\Core\Types\Pointer.cs:line 52
   at Reko.Typing.TypeTransformer.VisitUnion(UnionType ut) in D:\dev\uxmal\reko\master\src\Decompiler\Typing\TypeTransformer.cs:line 418
   at Reko.Core.Types.UnionType.Accept[T](IDataTypeVisitor`1 v) in D:\dev\uxmal\reko\master\src\Core\Types\UnionType.cs:line 81
   at Reko.Typing.TypeTransformer.Transform() in D:\dev\uxmal\reko\master\src\Decompiler\Typing\TypeTransformer.cs:line 257
   at Reko.Typing.TypeAnalyzer.RewriteProgram(Program program) in D:\dev\uxmal\reko\master\src\Decompiler\Typing\TypeAnalyzer.cs:line 97
   at Reko.DecompilerDriver.ReconstructTypes() in D:\dev\uxmal\reko\master\src\Decompiler\Decompiler.cs:line 311
00000200: warning: Expected sizes of arrays to have been determined by now
0000021C: warning: Expected sizes of arrays to have been determined by now
00000222: warning: Expected sizes of arrays to have been determined by now
00000226: warning: Expected sizes of arrays to have been determined by now
00000200: warning: Expected sizes of arrays to have been determined by now
0000021C: warning: Expected sizes of arrays to have been determined by now
00000222: warning: Expected sizes of arrays to have been determined by now
00000226: warning: Expected sizes of arrays to have been determined by now
=== Elf\RiscV\ipcalc\ipcalc.dcproject
=== Elf\Sparc\from_boomerang\subject.exe
=== Elf\Sparc\rtems\sparc-rtems-unprotoize
*** Elf\Sparc\rtems\sparc-rtems-unprotoize
00011610: warning: Unable to resolve imported reference __register_frame_info.
00016E9C: warning: Call target address 00000014 is invalid.
00016B94: warning: Call target address 00000001 is invalid.
00027EB4: warning: Unable to resolve imported reference __udiv64.
00027EA8: warning: Unable to resolve imported reference __urem64.
00011570: warning: Call target address 02800019 is invalid.
000115A8: warning: Unable to resolve imported reference __deregister_frame_info.
00016D1C: warning: Unable to resolve imported reference __urem64.
00016D38: warning: Unable to resolve imported reference __udiv64.
00016D4C: warning: Unable to resolve imported reference __urem64.
00016D68: warning: Unable to resolve imported reference __udiv64.
00016D7C: warning: Unable to resolve imported reference __urem64.
00016D98: warning: Unable to resolve imported reference __udiv64.
00016DAC: warning: Unable to resolve imported reference __urem64.
00016DC8: warning: Unable to resolve imported reference __udiv64.
00016DDC: warning: Unable to resolve imported reference __urem64.
00016DF8: warning: Unable to resolve imported reference __udiv64.
00016E04: warning: Unable to resolve imported reference __urem64.
00015508: warning: Call target address 00000FE8 is invalid.
00015440: warning: Call target address 00000FE8 is invalid.
00027EB4: warning: Unable to resolve imported reference __udiv64.
00027EA8: warning: Unable to resolve imported reference __urem64.
safe_read: error: An error occurred while rewriting procedure to high-level language.
    Index was out of range. Must be non-negative and less than the size of the collection.
Parameter name: index
       at System.ThrowHelper.ThrowArgumentOutOfRangeException(ExceptionArgument argument, ExceptionResource resource)
   at System.Collections.Generic.List`1.get_Item(Int32 index)
   at Reko.Core.Block.get_ThenBlock() in D:\dev\uxmal\reko\master\src\Core\Block.cs:line 68
   at Reko.Structure.CompoundConditionCoalescer.MaybeCoalesce(Block block) in D:\dev\uxmal\reko\master\src\Decompiler\Structure\CompoundConditionCoalescer.cs:line 96
   at Reko.Structure.CompoundConditionCoalescer.Transform() in D:\dev\uxmal\reko\master\src\Decompiler\Structure\CompoundConditionCoalescer.cs:line 62
   at Reko.Structure.StructureAnalysis.Structure() in D:\dev\uxmal\reko\master\src\Decompiler\Structure\StructureAnalysis.cs:line 69
   at Reko.DecompilerDriver.StructureProgram() in D:\dev\uxmal\reko\master\src\Decompiler\Decompiler.cs:line 485
00017540: warning: Expected sizes of arrays to have been determined by now
00017540: warning: Expected sizes of arrays to have been determined by now
=== Elf\x86-64\ais3_crackme\ais3_crackme
=== Elf\x86-64\ls\ls
*** Elf\x86-64\ls\ls
000000000040E941: warning: Procedure fn000000000040E930 previously had a return address of 8 bytes on the stack, but now seems to have a return address of 0 bytes on the stack.
000000000041182F: warning: Procedure fn0000000000411820 previously had a return address of 8 bytes on the stack, but now seems to have a return address of 0 bytes on the stack.
000000000040D69A: warning: Procedure fn000000000040D690 previously had a return address of 8 bytes on the stack, but now seems to have a return address of 0 bytes on the stack.
0000000000406A75: warning: Procedure fn0000000000406A30 previously had a return address of 8 bytes on the stack, but now seems to have a return address of 0 bytes on the stack.
000000000040D43E: warning: Procedure fn000000000040D420 previously had a return address of 8 bytes on the stack, but now seems to have a return address of 0 bytes on the stack.
000000000040216C: warning: Unable to resolve imported reference __gmon_start__.
0000000000402178: warning: Unable to resolve imported reference __gmon_start__.
00000000004025B0: warning: Unable to resolve imported reference __gmon_start__.
fn0000000000410C90: error: An internal error occurred while building the expressions of fn0000000000410C90
    The given key was not present in the dictionary.
       at System.ThrowHelper.ThrowKeyNotFoundException()
   at System.Collections.Generic.Dictionary`2.get_Item(TKey key)
   at Reko.Core.Lib.DominatorGraph`1.BuildDominanceFrontiers(DirectedGraph`1 graph, Dictionary`2 idoms) in D:\dev\uxmal\reko\master\src\Core\Lib\DominatorGraph.cs:line 196
   at Reko.Core.Lib.DominatorGraph`1..ctor(DirectedGraph`1 graph, T entryNode) in D:\dev\uxmal\reko\master\src\Core\Lib\DominatorGraph.cs:line 46
   at Reko.Core.Lib.BlockDominatorGraph..ctor(DirectedGraph`1 graph, Block entry) in D:\dev\uxmal\reko\master\src\Core\Lib\BlockDominatorGraph.cs:line 34
   at Reko.Analysis.DataFlowAnalysis.BuildExpressionTrees() in D:\dev\uxmal\reko\master\src\Decompiler\Analysis\DataFlowAnalysis.cs:line 342
fn0000000000407EA0: error: An internal error occurred while building the expressions of fn0000000000407EA0
    The given key was not present in the dictionary.
       at System.ThrowHelper.ThrowKeyNotFoundException()
   at System.Collections.Generic.Dictionary`2.get_Item(TKey key)
   at Reko.Core.Lib.DominatorGraph`1.BuildDominanceFrontiers(DirectedGraph`1 graph, Dictionary`2 idoms) in D:\dev\uxmal\reko\master\src\Core\Lib\DominatorGraph.cs:line 196
   at Reko.Core.Lib.DominatorGraph`1..ctor(DirectedGraph`1 graph, T entryNode) in D:\dev\uxmal\reko\master\src\Core\Lib\DominatorGraph.cs:line 46
   at Reko.Core.Lib.BlockDominatorGraph..ctor(DirectedGraph`1 graph, Block entry) in D:\dev\uxmal\reko\master\src\Core\Lib\BlockDominatorGraph.cs:line 34
   at Reko.Analysis.DataFlowAnalysis.BuildExpressionTrees() in D:\dev\uxmal\reko\master\src\Decompiler\Analysis\DataFlowAnalysis.cs:line 342
000000000040401D: error: An error occurred while processing the statement word64 rax_2949 = Mem2947[rax_2924 - 0x0000000000000008 + 0x0000000000000000:word64].
    Not handling (ptr64 (struct (0 T_2887 t0000))) and (union (int64 u0) (ptr64 u1)) yet
       at Reko.Typing.ExpressionTypeDescender.PushSubtrahendDataType(DataType dtDiff, DataType dtMin) in D:\dev\uxmal\reko\master\src\Decompiler\Typing\ExpressionTypeDescender.cs:line 396
   at Reko.Typing.ExpressionTypeDescender.VisitBinaryExpression(BinaryExpression binExp, TypeVariable tv) in D:\dev\uxmal\reko\master\src\Decompiler\Typing\ExpressionTypeDescender.cs:line 229
   at Reko.Core.Expressions.BinaryExpression.Accept[T,C](ExpressionVisitor`2 v, C context) in D:\dev\uxmal\reko\master\src\Core\Expressions\BinaryExpression.cs:line 54
   at Reko.Typing.ExpressionTypeDescender.VisitMemoryAccess(Expression basePointer, TypeVariable tvAccess, Expression effectiveAddress, Expression globals) in D:\dev\uxmal\reko\master\src\Decompiler\Typing\ExpressionTypeDescender.cs:line 564
   at Reko.Typing.ExpressionTypeDescender.VisitMemoryAccess(MemoryAccess access, TypeVariable tv) in D:\dev\uxmal\reko\master\src\Decompiler\Typing\ExpressionTypeDescender.cs:line 497
   at Reko.Core.Expressions.MemoryAccess.Accept[T,C](ExpressionVisitor`2 v, C context) in D:\dev\uxmal\reko\master\src\Core\Expressions\MemoryAccess.cs:line 71
   at Reko.Typing.TypeCollector.VisitDeclaration(Declaration decl) in D:\dev\uxmal\reko\master\src\Decompiler\Typing\TypeCollector.cs:line 184
   at Reko.Core.Code.Declaration.Accept(InstructionVisitor v) in D:\dev\uxmal\reko\master\src\Core\Code\Declaration.cs:line 49
   at Reko.Typing.TypeCollector.CollectTypes() in D:\dev\uxmal\reko\master\src\Decompiler\Typing\TypeCollector.cs:line 85
0000000000406158: error: An error occurred while processing the statement branch Mem305[rax_314 - 0x0000000000000018 + 0x0000000000000000:byte] != 0x00 l0000000000406164.
    Not handling (ptr64 (struct (0 T_6393 t0000))) and (union (ui64 u0) (ptr64 u1)) yet
       at Reko.Typing.ExpressionTypeDescender.PushSubtrahendDataType(DataType dtDiff, DataType dtMin) in D:\dev\uxmal\reko\master\src\Decompiler\Typing\ExpressionTypeDescender.cs:line 396
   at Reko.Typing.ExpressionTypeDescender.VisitBinaryExpression(BinaryExpression binExp, TypeVariable tv) in D:\dev\uxmal\reko\master\src\Decompiler\Typing\ExpressionTypeDescender.cs:line 229
   at Reko.Core.Expressions.BinaryExpression.Accept[T,C](ExpressionVisitor`2 v, C context) in D:\dev\uxmal\reko\master\src\Core\Expressions\BinaryExpression.cs:line 54
   at Reko.Typing.ExpressionTypeDescender.VisitMemoryAccess(Expression basePointer, TypeVariable tvAccess, Expression effectiveAddress, Expression globals) in D:\dev\uxmal\reko\master\src\Decompiler\Typing\ExpressionTypeDescender.cs:line 564
   at Reko.Typing.ExpressionTypeDescender.VisitMemoryAccess(MemoryAccess access, TypeVariable tv) in D:\dev\uxmal\reko\master\src\Decompiler\Typing\ExpressionTypeDescender.cs:line 497
   at Reko.Core.Expressions.MemoryAccess.Accept[T,C](ExpressionVisitor`2 v, C context) in D:\dev\uxmal\reko\master\src\Core\Expressions\MemoryAccess.cs:line 71
   at Reko.Typing.ExpressionTypeDescender.VisitBinaryExpression(BinaryExpression binExp, TypeVariable tv) in D:\dev\uxmal\reko\master\src\Decompiler\Typing\ExpressionTypeDescender.cs:line 325
   at Reko.Core.Expressions.BinaryExpression.Accept[T,C](ExpressionVisitor`2 v, C context) in D:\dev\uxmal\reko\master\src\Core\Expressions\BinaryExpression.cs:line 54
   at Reko.Typing.TypeCollector.VisitBranch(Branch branch) in D:\dev\uxmal\reko\master\src\Decompiler\Typing\TypeCollector.cs:line 158
   at Reko.Core.Code.Branch.Accept(InstructionVisitor v) in D:\dev\uxmal\reko\master\src\Core\Code\Branch.cs:line 55
   at Reko.Typing.TypeCollector.CollectTypes() in D:\dev\uxmal\reko\master\src\Decompiler\Typing\TypeCollector.cs:line 85
0000000000406229: error: An error occurred while processing the statement edx_111 = (word32) (uint64) ((word32) (uint64) (word32) (rax_100 - 0x03 - (dl_95 * 0x02 <u 0x00)) - ebx_109) (alias).
    Pulling difference ptr64 and bool
       at Reko.Core.Expressions.ExpressionTypeAscenderBase.PullDiffDataType(DataType dtLeft, DataType dtRight) in D:\dev\uxmal\reko\master\src\Core\Expressions\ExpressionTypeAscenderBase.cs:line 272
   at Reko.Core.Expressions.ExpressionTypeAscenderBase.VisitBinaryExpression(BinaryExpression binExp) in D:\dev\uxmal\reko\master\src\Core\Expressions\ExpressionTypeAscenderBase.cs:line 109
   at Reko.Core.Expressions.BinaryExpression.Accept[T](ExpressionVisitor`1 v) in D:\dev\uxmal\reko\master\src\Core\Expressions\BinaryExpression.cs:line 59
   at Reko.Core.Expressions.ExpressionTypeAscenderBase.VisitCast(Cast cast) in D:\dev\uxmal\reko\master\src\Core\Expressions\ExpressionTypeAscenderBase.cs:line 289
   at Reko.Core.Expressions.Cast.Accept[T](ExpressionVisitor`1 v) in D:\dev\uxmal\reko\master\src\Core\Expressions\Cast.cs:line 52
   at Reko.Core.Expressions.ExpressionTypeAscenderBase.VisitCast(Cast cast) in D:\dev\uxmal\reko\master\src\Core\Expressions\ExpressionTypeAscenderBase.cs:line 289
   at Reko.Core.Expressions.Cast.Accept[T](ExpressionVisitor`1 v) in D:\dev\uxmal\reko\master\src\Core\Expressions\Cast.cs:line 52
   at Reko.Core.Expressions.ExpressionTypeAscenderBase.VisitCast(Cast cast) in D:\dev\uxmal\reko\master\src\Core\Expressions\ExpressionTypeAscenderBase.cs:line 289
   at Reko.Core.Expressions.Cast.Accept[T](ExpressionVisitor`1 v) in D:\dev\uxmal\reko\master\src\Core\Expressions\Cast.cs:line 52
   at Reko.Core.Expressions.ExpressionTypeAscenderBase.VisitBinaryExpression(BinaryExpression binExp) in D:\dev\uxmal\reko\master\src\Core\Expressions\ExpressionTypeAscenderBase.cs:line 96
   at Reko.Core.Expressions.BinaryExpression.Accept[T](ExpressionVisitor`1 v) in D:\dev\uxmal\reko\master\src\Core\Expressions\BinaryExpression.cs:line 59
   at Reko.Core.Expressions.ExpressionTypeAscenderBase.VisitCast(Cast cast) in D:\dev\uxmal\reko\master\src\Core\Expressions\ExpressionTypeAscenderBase.cs:line 289
   at Reko.Core.Expressions.Cast.Accept[T](ExpressionVisitor`1 v) in D:\dev\uxmal\reko\master\src\Core\Expressions\Cast.cs:line 52
   at Reko.Core.Expressions.ExpressionTypeAscenderBase.VisitCast(Cast cast) in D:\dev\uxmal\reko\master\src\Core\Expressions\ExpressionTypeAscenderBase.cs:line 289
   at Reko.Core.Expressions.Cast.Accept[T](ExpressionVisitor`1 v) in D:\dev\uxmal\reko\master\src\Core\Expressions\Cast.cs:line 52
   at Reko.Typing.TypeCollector.VisitAssignment(Assignment ass) in D:\dev\uxmal\reko\master\src\Decompiler\Typing\TypeCollector.cs:line 144
   at Reko.Core.Code.Assignment.Accept(InstructionVisitor v) in D:\dev\uxmal\reko\master\src\Core\Code\Assignment.cs:line 54
   at Reko.Typing.TypeCollector.CollectTypes() in D:\dev\uxmal\reko\master\src\Decompiler\Typing\TypeCollector.cs:line 85
0000000000406C78: error: An error occurred while processing the statement byte al_302 = (byte) (word32) Mem298[r14_1229 - 0x0000000000000001 + 0x0000000000000000:byte].
    Not handling (ptr64 (struct (0 T_7493 t0000))) and (union (uint64 u0) (ptr64 u1)) yet
       at Reko.Typing.ExpressionTypeDescender.PushSubtrahendDataType(DataType dtDiff, DataType dtMin) in D:\dev\uxmal\reko\master\src\Decompiler\Typing\ExpressionTypeDescender.cs:line 396
   at Reko.Typing.ExpressionTypeDescender.VisitBinaryExpression(BinaryExpression binExp, TypeVariable tv) in D:\dev\uxmal\reko\master\src\Decompiler\Typing\ExpressionTypeDescender.cs:line 229
   at Reko.Core.Expressions.BinaryExpression.Accept[T,C](ExpressionVisitor`2 v, C context) in D:\dev\uxmal\reko\master\src\Core\Expressions\BinaryExpression.cs:line 54
   at Reko.Typing.ExpressionTypeDescender.VisitMemoryAccess(Expression basePointer, TypeVariable tvAccess, Expression effectiveAddress, Expression globals) in D:\dev\uxmal\reko\master\src\Decompiler\Typing\ExpressionTypeDescender.cs:line 564
   at Reko.Typing.ExpressionTypeDescender.VisitMemoryAccess(MemoryAccess access, TypeVariable tv) in D:\dev\uxmal\reko\master\src\Decompiler\Typing\ExpressionTypeDescender.cs:line 497
   at Reko.Core.Expressions.MemoryAccess.Accept[T,C](ExpressionVisitor`2 v, C context) in D:\dev\uxmal\reko\master\src\Core\Expressions\MemoryAccess.cs:line 71
   at Reko.Typing.ExpressionTypeDescender.VisitCast(Cast cast, TypeVariable tv) in D:\dev\uxmal\reko\master\src\Decompiler\Typing\ExpressionTypeDescender.cs:line 427
   at Reko.Core.Expressions.Cast.Accept[T,C](ExpressionVisitor`2 v, C context) in D:\dev\uxmal\reko\master\src\Core\Expressions\Cast.cs:line 47
   at Reko.Typing.ExpressionTypeDescender.VisitCast(Cast cast, TypeVariable tv) in D:\dev\uxmal\reko\master\src\Decompiler\Typing\ExpressionTypeDescender.cs:line 427
   at Reko.Core.Expressions.Cast.Accept[T,C](ExpressionVisitor`2 v, C context) in D:\dev\uxmal\reko\master\src\Core\Expressions\Cast.cs:line 47
   at Reko.Typing.TypeCollector.VisitDeclaration(Declaration decl) in D:\dev\uxmal\reko\master\src\Decompiler\Typing\TypeCollector.cs:line 184
   at Reko.Core.Code.Declaration.Accept(InstructionVisitor v) in D:\dev\uxmal\reko\master\src\Core\Code\Declaration.cs:line 49
   at Reko.Typing.TypeCollector.CollectTypes() in D:\dev\uxmal\reko\master\src\Decompiler\Typing\TypeCollector.cs:line 85
00000000004070DE: error: An error occurred while processing the statement rbp_108 = rbp_159 - 0x03 - (al_174 <u 0x00).
    Pulling difference ptr64 and bool
       at Reko.Core.Expressions.ExpressionTypeAscenderBase.PullDiffDataType(DataType dtLeft, DataType dtRight) in D:\dev\uxmal\reko\master\src\Core\Expressions\ExpressionTypeAscenderBase.cs:line 272
   at Reko.Core.Expressions.ExpressionTypeAscenderBase.VisitBinaryExpression(BinaryExpression binExp) in D:\dev\uxmal\reko\master\src\Core\Expressions\ExpressionTypeAscenderBase.cs:line 109
   at Reko.Core.Expressions.BinaryExpression.Accept[T](ExpressionVisitor`1 v) in D:\dev\uxmal\reko\master\src\Core\Expressions\BinaryExpression.cs:line 59
   at Reko.Typing.TypeCollector.VisitAssignment(Assignment ass) in D:\dev\uxmal\reko\master\src\Decompiler\Typing\TypeCollector.cs:line 144
   at Reko.Core.Code.Assignment.Accept(InstructionVisitor v) in D:\dev\uxmal\reko\master\src\Core\Code\Assignment.cs:line 54
   at Reko.Typing.TypeCollector.CollectTypes() in D:\dev\uxmal\reko\master\src\Decompiler\Typing\TypeCollector.cs:line 85
0000000000406FC3: error: An error occurred while processing the statement word64 r13_1049 = r13_1017 - r12_1040.
    Pulling difference (ptr64 byte) and (union ((ptr64 char) u1) ((ptr64 (struct 0001 (0 byte b0000))) u0))
       at Reko.Core.Expressions.ExpressionTypeAscenderBase.PullDiffDataType(DataType dtLeft, DataType dtRight) in D:\dev\uxmal\reko\master\src\Core\Expressions\ExpressionTypeAscenderBase.cs:line 272
   at Reko.Core.Expressions.ExpressionTypeAscenderBase.VisitBinaryExpression(BinaryExpression binExp) in D:\dev\uxmal\reko\master\src\Core\Expressions\ExpressionTypeAscenderBase.cs:line 109
   at Reko.Core.Expressions.BinaryExpression.Accept[T](ExpressionVisitor`1 v) in D:\dev\uxmal\reko\master\src\Core\Expressions\BinaryExpression.cs:line 59
   at Reko.Typing.TypeCollector.VisitDeclaration(Declaration decl) in D:\dev\uxmal\reko\master\src\Decompiler\Typing\TypeCollector.cs:line 182
   at Reko.Core.Code.Declaration.Accept(InstructionVisitor v) in D:\dev\uxmal\reko\master\src\Core\Code\Declaration.cs:line 49
   at Reko.Typing.TypeCollector.CollectTypes() in D:\dev\uxmal\reko\master\src\Decompiler\Typing\TypeCollector.cs:line 85
l0000000000407EED: warning: Phi functions will be ignored by type analysis. This may be caused by a failure in a previous stage of the decompilation.
000000000040A2DA: error: An error occurred while processing the statement branch Mem9[rax_16 - 0x0000000000000001 + 0x0000000000000000:byte] == 0x2F l000000000040A2EE.
    Not handling (ptr64 (struct (0 T_12083 t0000))) and (union (ui64 u0) (ptr64 u1)) yet
       at Reko.Typing.ExpressionTypeDescender.PushSubtrahendDataType(DataType dtDiff, DataType dtMin) in D:\dev\uxmal\reko\master\src\Decompiler\Typing\ExpressionTypeDescender.cs:line 396
   at Reko.Typing.ExpressionTypeDescender.VisitBinaryExpression(BinaryExpression binExp, TypeVariable tv) in D:\dev\uxmal\reko\master\src\Decompiler\Typing\ExpressionTypeDescender.cs:line 229
   at Reko.Core.Expressions.BinaryExpression.Accept[T,C](ExpressionVisitor`2 v, C context) in D:\dev\uxmal\reko\master\src\Core\Expressions\BinaryExpression.cs:line 54
   at Reko.Typing.ExpressionTypeDescender.VisitMemoryAccess(Expression basePointer, TypeVariable tvAccess, Expression effectiveAddress, Expression globals) in D:\dev\uxmal\reko\master\src\Decompiler\Typing\ExpressionTypeDescender.cs:line 564
   at Reko.Typing.ExpressionTypeDescender.VisitMemoryAccess(MemoryAccess access, TypeVariable tv) in D:\dev\uxmal\reko\master\src\Decompiler\Typing\ExpressionTypeDescender.cs:line 497
   at Reko.Core.Expressions.MemoryAccess.Accept[T,C](ExpressionVisitor`2 v, C context) in D:\dev\uxmal\reko\master\src\Core\Expressions\MemoryAccess.cs:line 71
   at Reko.Typing.ExpressionTypeDescender.VisitBinaryExpression(BinaryExpression binExp, TypeVariable tv) in D:\dev\uxmal\reko\master\src\Decompiler\Typing\ExpressionTypeDescender.cs:line 325
   at Reko.Core.Expressions.BinaryExpression.Accept[T,C](ExpressionVisitor`2 v, C context) in D:\dev\uxmal\reko\master\src\Core\Expressions\BinaryExpression.cs:line 54
   at Reko.Typing.TypeCollector.VisitBranch(Branch branch) in D:\dev\uxmal\reko\master\src\Decompiler\Typing\TypeCollector.cs:line 158
   at Reko.Core.Code.Branch.Accept(InstructionVisitor v) in D:\dev\uxmal\reko\master\src\Core\Code\Branch.cs:line 55
   at Reko.Typing.TypeCollector.CollectTypes() in D:\dev\uxmal\reko\master\src\Decompiler\Typing\TypeCollector.cs:line 85
000000000040BE61: error: An error occurred while processing the statement ST523[Top - 1 + 0x00:real64] = (real64) rdi.
    Not handling (ptr8 (struct (0 T_14256 t0000))) and (union (8 u1) (int8 u0)) yet
       at Reko.Typing.ExpressionTypeDescender.PushSubtrahendDataType(DataType dtDiff, DataType dtMin) in D:\dev\uxmal\reko\master\src\Decompiler\Typing\ExpressionTypeDescender.cs:line 396
   at Reko.Typing.ExpressionTypeDescender.VisitBinaryExpression(BinaryExpression binExp, TypeVariable tv) in D:\dev\uxmal\reko\master\src\Decompiler\Typing\ExpressionTypeDescender.cs:line 229
   at Reko.Core.Expressions.BinaryExpression.Accept[T,C](ExpressionVisitor`2 v, C context) in D:\dev\uxmal\reko\master\src\Core\Expressions\BinaryExpression.cs:line 54
   at Reko.Typing.ExpressionTypeDescender.VisitMemoryAccess(Expression basePointer, TypeVariable tvAccess, Expression effectiveAddress, Expression globals) in D:\dev\uxmal\reko\master\src\Decompiler\Typing\ExpressionTypeDescender.cs:line 564
   at Reko.Typing.ExpressionTypeDescender.VisitMemoryAccess(MemoryAccess access, TypeVariable tv) in D:\dev\uxmal\reko\master\src\Decompiler\Typing\ExpressionTypeDescender.cs:line 497
   at Reko.Core.Expressions.MemoryAccess.Accept[T,C](ExpressionVisitor`2 v, C context) in D:\dev\uxmal\reko\master\src\Core\Expressions\MemoryAccess.cs:line 71
   at Reko.Typing.TypeCollector.VisitStore(Store store) in D:\dev\uxmal\reko\master\src\Decompiler\Typing\TypeCollector.cs:line 245
   at Reko.Core.Code.Store.Accept(InstructionVisitor v) in D:\dev\uxmal\reko\master\src\Core\Code\Assignment.cs:line 87
   at Reko.Typing.TypeCollector.CollectTypes() in D:\dev\uxmal\reko\master\src\Decompiler\Typing\TypeCollector.cs:line 85
000000000040C39F: error: An error occurred while processing the statement word64 rax_1151 = memcpy(r9_1108 - r15_1097, fp - 0x0000000000000078 + r14_1098, r15_1097).
    Pulling difference ptr64 and (union ((ptr64 (struct (0 char b0000) (287 T_14987 t0287) (288 T_15203 t0288))) u0) (size_t u1))
       at Reko.Core.Expressions.ExpressionTypeAscenderBase.PullDiffDataType(DataType dtLeft, DataType dtRight) in D:\dev\uxmal\reko\master\src\Core\Expressions\ExpressionTypeAscenderBase.cs:line 272
   at Reko.Core.Expressions.ExpressionTypeAscenderBase.VisitBinaryExpression(BinaryExpression binExp) in D:\dev\uxmal\reko\master\src\Core\Expressions\ExpressionTypeAscenderBase.cs:line 109
   at Reko.Core.Expressions.BinaryExpression.Accept[T](ExpressionVisitor`1 v) in D:\dev\uxmal\reko\master\src\Core\Expressions\BinaryExpression.cs:line 59
   at Reko.Core.Expressions.ExpressionTypeAscenderBase.VisitApplication(Application appl) in D:\dev\uxmal\reko\master\src\Core\Expressions\ExpressionTypeAscenderBase.cs:line 65
   at Reko.Core.Expressions.Application.Accept[T](ExpressionVisitor`1 v) in D:\dev\uxmal\reko\master\src\Core\Expressions\Application.cs:line 55
   at Reko.Typing.TypeCollector.VisitDeclaration(Declaration decl) in D:\dev\uxmal\reko\master\src\Decompiler\Typing\TypeCollector.cs:line 182
   at Reko.Core.Code.Declaration.Accept(InstructionVisitor v) in D:\dev\uxmal\reko\master\src\Core\Code\Declaration.cs:line 49
   at Reko.Typing.TypeCollector.CollectTypes() in D:\dev\uxmal\reko\master\src\Decompiler\Typing\TypeCollector.cs:line 85
000000000040D641: error: An error occurred while processing the statement word64 rdx_131 = qwLoc30_289 - qwLoc40_293.
    Pulling difference (ptr64 (struct (0 T_17133 t0000))) and (union (uint64 u1) (ptr64 u0))
       at Reko.Core.Expressions.ExpressionTypeAscenderBase.PullDiffDataType(DataType dtLeft, DataType dtRight) in D:\dev\uxmal\reko\master\src\Core\Expressions\ExpressionTypeAscenderBase.cs:line 272
   at Reko.Core.Expressions.ExpressionTypeAscenderBase.VisitBinaryExpression(BinaryExpression binExp) in D:\dev\uxmal\reko\master\src\Core\Expressions\ExpressionTypeAscenderBase.cs:line 109
   at Reko.Core.Expressions.BinaryExpression.Accept[T](ExpressionVisitor`1 v) in D:\dev\uxmal\reko\master\src\Core\Expressions\BinaryExpression.cs:line 59
   at Reko.Typing.TypeCollector.VisitDeclaration(Declaration decl) in D:\dev\uxmal\reko\master\src\Decompiler\Typing\TypeCollector.cs:line 182
   at Reko.Core.Code.Declaration.Accept(InstructionVisitor v) in D:\dev\uxmal\reko\master\src\Core\Code\Declaration.cs:line 49
   at Reko.Typing.TypeCollector.CollectTypes() in D:\dev\uxmal\reko\master\src\Decompiler\Typing\TypeCollector.cs:line 85
000000000040DBC3: error: An error occurred while processing the statement word64 rdx_1126 = rdx_1118 - rbx_1029.
    Pulling difference (ptr64 (struct (0 T_8 t0000))) and (union ((ptr64 (struct (0 (arr T_18078) a0000))) u1) (uint64 u0) (size_t u2))
       at Reko.Core.Expressions.ExpressionTypeAscenderBase.PullDiffDataType(DataType dtLeft, DataType dtRight) in D:\dev\uxmal\reko\master\src\Core\Expressions\ExpressionTypeAscenderBase.cs:line 272
   at Reko.Core.Expressions.ExpressionTypeAscenderBase.VisitBinaryExpression(BinaryExpression binExp) in D:\dev\uxmal\reko\master\src\Core\Expressions\ExpressionTypeAscenderBase.cs:line 109
   at Reko.Core.Expressions.BinaryExpression.Accept[T](ExpressionVisitor`1 v) in D:\dev\uxmal\reko\master\src\Core\Expressions\BinaryExpression.cs:line 59
   at Reko.Typing.TypeCollector.VisitDeclaration(Declaration decl) in D:\dev\uxmal\reko\master\src\Decompiler\Typing\TypeCollector.cs:line 182
   at Reko.Core.Code.Declaration.Accept(InstructionVisitor v) in D:\dev\uxmal\reko\master\src\Core\Code\Declaration.cs:line 49
   at Reko.Typing.TypeCollector.CollectTypes() in D:\dev\uxmal\reko\master\src\Decompiler\Typing\TypeCollector.cs:line 85
000000000040E146: error: An error occurred while processing the statement word64 rax_410 = DPB(rax_399, mbrtowc(rdi, r15_406, Mem396[rsp_104 + 0x0000000000000040:word64] - r14_1371, rcx), 0).
    Pulling difference (ptr64 (struct (0 T_25 t0000))) and (union ((ptr64 (struct (0 (arr T_8) a0000))) u0) (size_t u1))
       at Reko.Core.Expressions.ExpressionTypeAscenderBase.PullDiffDataType(DataType dtLeft, DataType dtRight) in D:\dev\uxmal\reko\master\src\Core\Expressions\ExpressionTypeAscenderBase.cs:line 272
   at Reko.Core.Expressions.ExpressionTypeAscenderBase.VisitBinaryExpression(BinaryExpression binExp) in D:\dev\uxmal\reko\master\src\Core\Expressions\ExpressionTypeAscenderBase.cs:line 109
   at Reko.Core.Expressions.BinaryExpression.Accept[T](ExpressionVisitor`1 v) in D:\dev\uxmal\reko\master\src\Core\Expressions\BinaryExpression.cs:line 59
   at Reko.Core.Expressions.ExpressionTypeAscenderBase.VisitApplication(Application appl) in D:\dev\uxmal\reko\master\src\Core\Expressions\ExpressionTypeAscenderBase.cs:line 65
   at Reko.Core.Expressions.Application.Accept[T](ExpressionVisitor`1 v) in D:\dev\uxmal\reko\master\src\Core\Expressions\Application.cs:line 55
   at Reko.Core.Expressions.ExpressionTypeAscenderBase.VisitDepositBits(DepositBits d) in D:\dev\uxmal\reko\master\src\Core\Expressions\ExpressionTypeAscenderBase.cs:line 326
   at Reko.Core.Expressions.DepositBits.Accept[T](ExpressionVisitor`1 v) in D:\dev\uxmal\reko\master\src\Core\Expressions\DepositBits.cs:line 68
   at Reko.Typing.TypeCollector.VisitDeclaration(Declaration decl) in D:\dev\uxmal\reko\master\src\Decompiler\Typing\TypeCollector.cs:line 182
   at Reko.Core.Code.Declaration.Accept(InstructionVisitor v) in D:\dev\uxmal\reko\master\src\Core\Code\Declaration.cs:line 49
   at Reko.Typing.TypeCollector.CollectTypes() in D:\dev\uxmal\reko\master\src\Decompiler\Typing\TypeCollector.cs:line 85
0000000000411B41: error: An error occurred while processing the statement word64 rdx_227 = rdx_185 - 0x03 - (al_216 * 0x02 <u 0x00) - r12_130.
    Pulling difference ptr64 and bool
       at Reko.Core.Expressions.ExpressionTypeAscenderBase.PullDiffDataType(DataType dtLeft, DataType dtRight) in D:\dev\uxmal\reko\master\src\Core\Expressions\ExpressionTypeAscenderBase.cs:line 272
   at Reko.Core.Expressions.ExpressionTypeAscenderBase.VisitBinaryExpression(BinaryExpression binExp) in D:\dev\uxmal\reko\master\src\Core\Expressions\ExpressionTypeAscenderBase.cs:line 109
   at Reko.Core.Expressions.BinaryExpression.Accept[T](ExpressionVisitor`1 v) in D:\dev\uxmal\reko\master\src\Core\Expressions\BinaryExpression.cs:line 59
   at Reko.Core.Expressions.ExpressionTypeAscenderBase.VisitBinaryExpression(BinaryExpression binExp) in D:\dev\uxmal\reko\master\src\Core\Expressions\ExpressionTypeAscenderBase.cs:line 96
   at Reko.Core.Expressions.BinaryExpression.Accept[T](ExpressionVisitor`1 v) in D:\dev\uxmal\reko\master\src\Core\Expressions\BinaryExpression.cs:line 59
   at Reko.Typing.TypeCollector.VisitDeclaration(Declaration decl) in D:\dev\uxmal\reko\master\src\Decompiler\Typing\TypeCollector.cs:line 182
   at Reko.Core.Code.Declaration.Accept(InstructionVisitor v) in D:\dev\uxmal\reko\master\src\Core\Code\Declaration.cs:line 49
   at Reko.Typing.TypeCollector.CollectTypes() in D:\dev\uxmal\reko\master\src\Decompiler\Typing\TypeCollector.cs:line 85
0000000000411B7C: error: An error occurred while processing the statement word64 r10_271 = r10_203 - 0x03 - (al_257 * 0x02 <u 0x00) - (rsp_175 + 0x0000000000000060).
    Pulling difference ptr64 and bool
       at Reko.Core.Expressions.ExpressionTypeAscenderBase.PullDiffDataType(DataType dtLeft, DataType dtRight) in D:\dev\uxmal\reko\master\src\Core\Expressions\ExpressionTypeAscenderBase.cs:line 272
   at Reko.Core.Expressions.ExpressionTypeAscenderBase.VisitBinaryExpression(BinaryExpression binExp) in D:\dev\uxmal\reko\master\src\Core\Expressions\ExpressionTypeAscenderBase.cs:line 109
   at Reko.Core.Expressions.BinaryExpression.Accept[T](ExpressionVisitor`1 v) in D:\dev\uxmal\reko\master\src\Core\Expressions\BinaryExpression.cs:line 59
   at Reko.Core.Expressions.ExpressionTypeAscenderBase.VisitBinaryExpression(BinaryExpression binExp) in D:\dev\uxmal\reko\master\src\Core\Expressions\ExpressionTypeAscenderBase.cs:line 96
   at Reko.Core.Expressions.BinaryExpression.Accept[T](ExpressionVisitor`1 v) in D:\dev\uxmal\reko\master\src\Core\Expressions\BinaryExpression.cs:line 59
   at Reko.Typing.TypeCollector.VisitDeclaration(Declaration decl) in D:\dev\uxmal\reko\master\src\Decompiler\Typing\TypeCollector.cs:line 182
   at Reko.Core.Code.Declaration.Accept(InstructionVisitor v) in D:\dev\uxmal\reko\master\src\Core\Code\Declaration.cs:line 49
   at Reko.Typing.TypeCollector.CollectTypes() in D:\dev\uxmal\reko\master\src\Decompiler\Typing\TypeCollector.cs:line 85
fn0000000000407EA0: warning: Structure analysis stopped making progress, quitting. Please report this issue at https://github.com/uxmal/reko
fn000000000040E450: warning: Structure analysis stopped making progress, quitting. Please report this issue at https://github.com/uxmal/reko
fn0000000000410C90: warning: Structure analysis stopped making progress, quitting. Please report this issue at https://github.com/uxmal/reko
00411F40: warning: Expected sizes of arrays to have been determined by now
00412C00: warning: Expected sizes of arrays to have been determined by now
00412C60: warning: Expected sizes of arrays to have been determined by now
00412D00: warning: Expected sizes of arrays to have been determined by now
00412EC0: warning: Expected sizes of arrays to have been determined by now
00412F00: warning: Expected sizes of arrays to have been determined by now
00412F50: warning: Expected sizes of arrays to have been determined by now
00412F80: warning: Expected sizes of arrays to have been determined by now
00412FB0: warning: Expected sizes of arrays to have been determined by now
00412FE0: warning: Expected sizes of arrays to have been determined by now
00413010: warning: Expected sizes of arrays to have been determined by now
00413040: warning: Expected sizes of arrays to have been determined by now
004135E0: warning: Expected sizes of arrays to have been determined by now
004136B0: warning: Expected sizes of arrays to have been determined by now
004136C0: warning: Expected sizes of arrays to have been determined by now
00413700: warning: Expected sizes of arrays to have been determined by now
00415F50: warning: Expected sizes of arrays to have been determined by now
00415F60: warning: Expected sizes of arrays to have been determined by now
00416068: warning: Expected sizes of arrays to have been determined by now
00416460: warning: Expected sizes of arrays to have been determined by now
00416480: warning: Expected sizes of arrays to have been determined by now
004164E8: warning: Expected sizes of arrays to have been determined by now
00416C18: warning: Expected sizes of arrays to have been determined by now
00416E38: warning: Expected sizes of arrays to have been determined by now
0061B040: warning: Expected sizes of arrays to have been determined by now
00411F40: warning: Expected sizes of arrays to have been determined by now
00412C00: warning: Expected sizes of arrays to have been determined by now
00412C60: warning: Expected sizes of arrays to have been determined by now
00412D00: warning: Expected sizes of arrays to have been determined by now
00412EC0: warning: Expected sizes of arrays to have been determined by now
00412F00: warning: Expected sizes of arrays to have been determined by now
00412F50: warning: Expected sizes of arrays to have been determined by now
00412F80: warning: Expected sizes of arrays to have been determined by now
00412FB0: warning: Expected sizes of arrays to have been determined by now
00412FE0: warning: Expected sizes of arrays to have been determined by now
00413010: warning: Expected sizes of arrays to have been determined by now
00413040: warning: Expected sizes of arrays to have been determined by now
004135E0: warning: Expected sizes of arrays to have been determined by now
004136B0: warning: Expected sizes of arrays to have been determined by now
004136C0: warning: Expected sizes of arrays to have been determined by now
00413700: warning: Expected sizes of arrays to have been determined by now
00415F50: warning: Expected sizes of arrays to have been determined by now
00415F60: warning: Expected sizes of arrays to have been determined by now
00416068: warning: Expected sizes of arrays to have been determined by now
00416460: warning: Expected sizes of arrays to have been determined by now
00416480: warning: Expected sizes of arrays to have been determined by now
004164E8: warning: Expected sizes of arrays to have been determined by now
00416C18: warning: Expected sizes of arrays to have been determined by now
00416E38: warning: Expected sizes of arrays to have been determined by now
0061B040: warning: Expected sizes of arrays to have been determined by now
=== Elf\x86-64\pngpixel\pngpixel
*** Elf\x86-64\pngpixel\pngpixel
00000000004013B1: warning: Unable to resolve imported reference png_create_read_struct.
00000000004013CE: warning: Unable to resolve imported reference png_create_info_struct.
00000000004013F2: warning: Unable to resolve imported reference png_init_io.
0000000000401405: warning: Unable to resolve imported reference png_read_info.
0000000000401418: warning: Unable to resolve imported reference png_get_rowbytes.
000000000040142A: warning: Unable to resolve imported reference png_malloc.
0000000000401469: warning: Unable to resolve imported reference png_get_IHDR.
00000000004014A6: warning: Unable to resolve imported reference png_error.
00000000004014B2: warning: Unable to resolve imported reference png_start_read_image.
0000000000401695: warning: Unable to resolve imported reference png_free.
00000000004016A8: warning: Unable to resolve imported reference png_destroy_info_struct.
00000000004016EF: warning: Unable to resolve imported reference png_destroy_read_struct.
00000000004016BB: warning: Unable to resolve imported reference png_error.
000000000040160D: warning: Unable to resolve imported reference png_read_row.
0000000000400F22: warning: Unable to resolve imported reference png_get_bit_depth.
0000000000400F3B: warning: Unable to resolve imported reference png_get_color_type.
00000000004012D5: warning: Unable to resolve imported reference png_error.
0000000000400FD1: warning: Unable to resolve imported reference png_get_PLTE.
0000000000401021: warning: Unable to resolve imported reference png_get_tRNS.
0000000000400DBE: warning: Call target address 0000000000000000 is invalid.
0000000000400AEC: warning: Unable to resolve imported reference __gmon_start__.
0000000000400CC0: warning: Unable to resolve imported reference __gmon_start__.
0000000000400DAB: warning: Procedure frame_dummy previously had a return address of 8 bytes on the stack, but now seems to have a return address of 0 bytes on the stack.
0000000000400DC1: warning: Procedure frame_dummy previously had a return address of 8 bytes on the stack, but now seems to have a return address of 0 bytes on the stack.
0000000000400B30: warning: Unable to resolve imported reference png_get_bit_depth.
0000000000400B50: warning: Unable to resolve imported reference png_error.
0000000000400B60: warning: Unable to resolve imported reference png_start_read_image.
0000000000400B80: warning: Unable to resolve imported reference png_get_tRNS.
0000000000400B90: warning: Unable to resolve imported reference png_destroy_read_struct.
0000000000400BA0: warning: Unable to resolve imported reference png_free.
0000000000400BB0: warning: Unable to resolve imported reference png_get_color_type.
0000000000400BD0: warning: Unable to resolve imported reference png_create_read_struct.
0000000000400BE0: warning: Unable to resolve imported reference png_get_rowbytes.
0000000000400C00: warning: Unable to resolve imported reference png_read_row.
0000000000400C10: warning: Unable to resolve imported reference png_read_info.
0000000000400C20: warning: Unable to resolve imported reference png_malloc.
0000000000400C50: warning: Unable to resolve imported reference png_get_IHDR.
0000000000400C60: warning: Unable to resolve imported reference png_destroy_info_struct.
0000000000400C90: warning: Unable to resolve imported reference png_init_io.
0000000000400CA0: warning: Unable to resolve imported reference png_create_info_struct.
0000000000400CB0: warning: Unable to resolve imported reference png_get_PLTE.
0000000000400CC0: warning: Unable to resolve imported reference __gmon_start__.
l0000000000400E2D: warning: Non-integral switch expression
00401958: warning: Expected sizes of arrays to have been determined by now
00601E00: warning: Expected sizes of arrays to have been determined by now
00401958: warning: Expected sizes of arrays to have been determined by now
00601E00: warning: Expected sizes of arrays to have been determined by now
=== Elf\x86-64\retpoline\retpoline.elf
=== Elf\x86-64\retpoline\retpoline_stripped.elf
=== Elf\x86-64\simd_double\simd_double
=== Elf\zSeries\fib\example
*** Elf\zSeries\fib\example
00000702: warning: Unable to resolve imported reference __cxa_finalize.
000005C0: warning: Unable to resolve imported reference __cxa_finalize.
000007BE: error: An error occurred while processing the statement word64 r2_62 = fib((int64) (Mem24[r11_37 + 164:word32] - 2), DPB(r10_36, (word32) fib((int64) (dwLocA4_106 - 1), r10, fp - 328, r12, r13, 0x000007A8, out r10_36, out r11_37, out r12_38, out r13_39), 0), r11_37, r12_38, r13_39, 0x000007C4, out r10_57, out r11_21, out r12_118, out r13_119).
    Pulling difference ptr32 and (union (int64 u0) (ui32 u1))
       at Reko.Core.Expressions.ExpressionTypeAscenderBase.PullDiffDataType(DataType dtLeft, DataType dtRight) in D:\dev\uxmal\reko\master\src\Core\Expressions\ExpressionTypeAscenderBase.cs:line 272
   at Reko.Core.Expressions.ExpressionTypeAscenderBase.VisitBinaryExpression(BinaryExpression binExp) in D:\dev\uxmal\reko\master\src\Core\Expressions\ExpressionTypeAscenderBase.cs:line 109
   at Reko.Core.Expressions.BinaryExpression.Accept[T](ExpressionVisitor`1 v) in D:\dev\uxmal\reko\master\src\Core\Expressions\BinaryExpression.cs:line 59
   at Reko.Core.Expressions.ExpressionTypeAscenderBase.VisitApplication(Application appl) in D:\dev\uxmal\reko\master\src\Core\Expressions\ExpressionTypeAscenderBase.cs:line 65
   at Reko.Core.Expressions.Application.Accept[T](ExpressionVisitor`1 v) in D:\dev\uxmal\reko\master\src\Core\Expressions\Application.cs:line 55
   at Reko.Core.Expressions.ExpressionTypeAscenderBase.VisitCast(Cast cast) in D:\dev\uxmal\reko\master\src\Core\Expressions\ExpressionTypeAscenderBase.cs:line 289
   at Reko.Core.Expressions.Cast.Accept[T](ExpressionVisitor`1 v) in D:\dev\uxmal\reko\master\src\Core\Expressions\Cast.cs:line 52
   at Reko.Core.Expressions.ExpressionTypeAscenderBase.VisitDepositBits(DepositBits d) in D:\dev\uxmal\reko\master\src\Core\Expressions\ExpressionTypeAscenderBase.cs:line 326
   at Reko.Core.Expressions.DepositBits.Accept[T](ExpressionVisitor`1 v) in D:\dev\uxmal\reko\master\src\Core\Expressions\DepositBits.cs:line 68
   at Reko.Core.Expressions.ExpressionTypeAscenderBase.VisitApplication(Application appl) in D:\dev\uxmal\reko\master\src\Core\Expressions\ExpressionTypeAscenderBase.cs:line 65
   at Reko.Core.Expressions.Application.Accept[T](ExpressionVisitor`1 v) in D:\dev\uxmal\reko\master\src\Core\Expressions\Application.cs:line 55
   at Reko.Typing.TypeCollector.VisitDeclaration(Declaration decl) in D:\dev\uxmal\reko\master\src\Decompiler\Typing\TypeCollector.cs:line 182
   at Reko.Core.Code.Declaration.Accept(InstructionVisitor v) in D:\dev\uxmal\reko\master\src\Core\Code\Declaration.cs:line 49
   at Reko.Typing.TypeCollector.CollectTypes() in D:\dev\uxmal\reko\master\src\Decompiler\Typing\TypeCollector.cs:line 85
=== Hunk-m68k\BENCHFN
*** Hunk-m68k\BENCHFN
000011CE: warning: Procedure fn00001000 previously had a return address of 4 bytes on the stack, but now seems to have a return address of 0 bytes on the stack.
00001212: warning: Procedure fn00001000 previously had a return address of 4 bytes on the stack, but now seems to have a return address of 0 bytes on the stack.
00002FE6: error: An error occurred while processing the statement branch d0 - d5_830 >=u 0x00000000 l00002F9E.
    Pulling difference (ptr32 (struct 0004 (0 (ptr32 (struct (0 T_4306 t0000))) ptr0000))) and (union (int32 u0) (uint32 u1))
       at Reko.Core.Expressions.ExpressionTypeAscenderBase.PullDiffDataType(DataType dtLeft, DataType dtRight) in D:\dev\uxmal\reko\master\src\Core\Expressions\ExpressionTypeAscenderBase.cs:line 272
   at Reko.Core.Expressions.ExpressionTypeAscenderBase.VisitBinaryExpression(BinaryExpression binExp) in D:\dev\uxmal\reko\master\src\Core\Expressions\ExpressionTypeAscenderBase.cs:line 109
   at Reko.Core.Expressions.BinaryExpression.Accept[T](ExpressionVisitor`1 v) in D:\dev\uxmal\reko\master\src\Core\Expressions\BinaryExpression.cs:line 59
   at Reko.Core.Expressions.ExpressionTypeAscenderBase.VisitBinaryExpression(BinaryExpression binExp) in D:\dev\uxmal\reko\master\src\Core\Expressions\ExpressionTypeAscenderBase.cs:line 96
   at Reko.Core.Expressions.BinaryExpression.Accept[T](ExpressionVisitor`1 v) in D:\dev\uxmal\reko\master\src\Core\Expressions\BinaryExpression.cs:line 59
   at Reko.Typing.TypeCollector.VisitBranch(Branch branch) in D:\dev\uxmal\reko\master\src\Decompiler\Typing\TypeCollector.cs:line 156
   at Reko.Core.Code.Branch.Accept(InstructionVisitor v) in D:\dev\uxmal\reko\master\src\Core\Code\Branch.cs:line 55
   at Reko.Typing.TypeCollector.CollectTypes() in D:\dev\uxmal\reko\master\src\Decompiler\Typing\TypeCollector.cs:line 85
0000288D: warning: Expected sizes of arrays to have been determined by now
00003EAC: warning: Expected sizes of arrays to have been determined by now
0000288D: warning: Expected sizes of arrays to have been determined by now
00003EAC: warning: Expected sizes of arrays to have been determined by now
=== Hunk-m68k\BENCHLNG
=== Hunk-m68k\BENCHMUL
*** Hunk-m68k\BENCHMUL
000011CE: warning: Procedure fn00001000 previously had a return address of 4 bytes on the stack, but now seems to have a return address of 0 bytes on the stack.
00001212: warning: Procedure fn00001000 previously had a return address of 4 bytes on the stack, but now seems to have a return address of 0 bytes on the stack.
0000326E: error: An error occurred while processing the statement branch d0 - d5_830 >=u 0x00000000 l00003226.
    Pulling difference (ptr32 (struct 0004 (0 (ptr32 (struct (0 T_4839 t0000))) ptr0000))) and (union (int32 u0) (uint32 u1))
       at Reko.Core.Expressions.ExpressionTypeAscenderBase.PullDiffDataType(DataType dtLeft, DataType dtRight) in D:\dev\uxmal\reko\master\src\Core\Expressions\ExpressionTypeAscenderBase.cs:line 272
   at Reko.Core.Expressions.ExpressionTypeAscenderBase.VisitBinaryExpression(BinaryExpression binExp) in D:\dev\uxmal\reko\master\src\Core\Expressions\ExpressionTypeAscenderBase.cs:line 109
   at Reko.Core.Expressions.BinaryExpression.Accept[T](ExpressionVisitor`1 v) in D:\dev\uxmal\reko\master\src\Core\Expressions\BinaryExpression.cs:line 59
   at Reko.Core.Expressions.ExpressionTypeAscenderBase.VisitBinaryExpression(BinaryExpression binExp) in D:\dev\uxmal\reko\master\src\Core\Expressions\ExpressionTypeAscenderBase.cs:line 96
   at Reko.Core.Expressions.BinaryExpression.Accept[T](ExpressionVisitor`1 v) in D:\dev\uxmal\reko\master\src\Core\Expressions\BinaryExpression.cs:line 59
   at Reko.Typing.TypeCollector.VisitBranch(Branch branch) in D:\dev\uxmal\reko\master\src\Decompiler\Typing\TypeCollector.cs:line 156
   at Reko.Core.Code.Branch.Accept(InstructionVisitor v) in D:\dev\uxmal\reko\master\src\Core\Code\Branch.cs:line 55
   at Reko.Typing.TypeCollector.CollectTypes() in D:\dev\uxmal\reko\master\src\Decompiler\Typing\TypeCollector.cs:line 85
00002B15: warning: Expected sizes of arrays to have been determined by now
00004134: warning: Expected sizes of arrays to have been determined by now
00002B15: warning: Expected sizes of arrays to have been determined by now
00004134: warning: Expected sizes of arrays to have been determined by now
=== Hunk-m68k\BYTEOPS
=== Hunk-m68k\FIBO
*** Hunk-m68k\FIBO
000011CE: warning: Procedure fn00001000 previously had a return address of 4 bytes on the stack, but now seems to have a return address of 0 bytes on the stack.
00001212: warning: Procedure fn00001000 previously had a return address of 4 bytes on the stack, but now seems to have a return address of 0 bytes on the stack.
0000300A: error: An error occurred while processing the statement branch d0 - d5_830 >=u 0x00000000 l00002FC2.
    Pulling difference (ptr32 (struct 0004 (0 (ptr32 (struct (0 T_4306 t0000))) ptr0000))) and (union (int32 u0) (uint32 u1))
       at Reko.Core.Expressions.ExpressionTypeAscenderBase.PullDiffDataType(DataType dtLeft, DataType dtRight) in D:\dev\uxmal\reko\master\src\Core\Expressions\ExpressionTypeAscenderBase.cs:line 272
   at Reko.Core.Expressions.ExpressionTypeAscenderBase.VisitBinaryExpression(BinaryExpression binExp) in D:\dev\uxmal\reko\master\src\Core\Expressions\ExpressionTypeAscenderBase.cs:line 109
   at Reko.Core.Expressions.BinaryExpression.Accept[T](ExpressionVisitor`1 v) in D:\dev\uxmal\reko\master\src\Core\Expressions\BinaryExpression.cs:line 59
   at Reko.Core.Expressions.ExpressionTypeAscenderBase.VisitBinaryExpression(BinaryExpression binExp) in D:\dev\uxmal\reko\master\src\Core\Expressions\ExpressionTypeAscenderBase.cs:line 96
   at Reko.Core.Expressions.BinaryExpression.Accept[T](ExpressionVisitor`1 v) in D:\dev\uxmal\reko\master\src\Core\Expressions\BinaryExpression.cs:line 59
   at Reko.Typing.TypeCollector.VisitBranch(Branch branch) in D:\dev\uxmal\reko\master\src\Decompiler\Typing\TypeCollector.cs:line 156
   at Reko.Core.Code.Branch.Accept(InstructionVisitor v) in D:\dev\uxmal\reko\master\src\Core\Code\Branch.cs:line 55
   at Reko.Typing.TypeCollector.CollectTypes() in D:\dev\uxmal\reko\master\src\Decompiler\Typing\TypeCollector.cs:line 85
000028B1: warning: Expected sizes of arrays to have been determined by now
00003ED0: warning: Expected sizes of arrays to have been determined by now
000028B1: warning: Expected sizes of arrays to have been determined by now
00003ED0: warning: Expected sizes of arrays to have been determined by now
=== Hunk-m68k\MATRIXMU
=== Hunk-m68k\MAX
*** Hunk-m68k\MAX
000011CE: warning: Procedure fn00001000 previously had a return address of 4 bytes on the stack, but now seems to have a return address of 0 bytes on the stack.
00001212: warning: Procedure fn00001000 previously had a return address of 4 bytes on the stack, but now seems to have a return address of 0 bytes on the stack.
0000184A: error: An error occurred while processing the statement branch d0 - d5_830 >=u 0x00000000 l00001802.
    Pulling difference (ptr32 (struct 0004 (0 (ptr32 (struct (0 T_760 t0000))) ptr0000))) and (union (int32 u0) (uint32 u1))
       at Reko.Core.Expressions.ExpressionTypeAscenderBase.PullDiffDataType(DataType dtLeft, DataType dtRight) in D:\dev\uxmal\reko\master\src\Core\Expressions\ExpressionTypeAscenderBase.cs:line 272
   at Reko.Core.Expressions.ExpressionTypeAscenderBase.VisitBinaryExpression(BinaryExpression binExp) in D:\dev\uxmal\reko\master\src\Core\Expressions\ExpressionTypeAscenderBase.cs:line 109
   at Reko.Core.Expressions.BinaryExpression.Accept[T](ExpressionVisitor`1 v) in D:\dev\uxmal\reko\master\src\Core\Expressions\BinaryExpression.cs:line 59
   at Reko.Core.Expressions.ExpressionTypeAscenderBase.VisitBinaryExpression(BinaryExpression binExp) in D:\dev\uxmal\reko\master\src\Core\Expressions\ExpressionTypeAscenderBase.cs:line 96
   at Reko.Core.Expressions.BinaryExpression.Accept[T](ExpressionVisitor`1 v) in D:\dev\uxmal\reko\master\src\Core\Expressions\BinaryExpression.cs:line 59
   at Reko.Typing.TypeCollector.VisitBranch(Branch branch) in D:\dev\uxmal\reko\master\src\Decompiler\Typing\TypeCollector.cs:line 156
   at Reko.Core.Code.Branch.Accept(InstructionVisitor v) in D:\dev\uxmal\reko\master\src\Core\Code\Branch.cs:line 55
   at Reko.Typing.TypeCollector.CollectTypes() in D:\dev\uxmal\reko\master\src\Decompiler\Typing\TypeCollector.cs:line 85
00002BED: warning: Expected sizes of arrays to have been determined by now
00003DCC: warning: Expected sizes of arrays to have been determined by now
00002BED: warning: Expected sizes of arrays to have been determined by now
00003DCC: warning: Expected sizes of arrays to have been determined by now
=== Hunk-m68k\STRLEN
=== Hunk-m68k\TESTLONG
=== MZ-x86\BENCHFN.dcproject
*** MZ-x86\BENCHFN.dcproject
0800:1764: warning: Procedure __scanner previously had a return address of 2 bytes on the stack, but now seems to have a return address of 0 bytes on the stack.
0800:17AB: warning: Procedure __scanner previously had a return address of 2 bytes on the stack, but now seems to have a return address of 0 bytes on the stack.
0800:1788: warning: Procedure __scanner previously had a return address of 2 bytes on the stack, but now seems to have a return address of 0 bytes on the stack.
0800:1785: warning: Procedure __scanner previously had a return address of 2 bytes on the stack, but now seems to have a return address of 0 bytes on the stack.
0800:17E6: warning: Procedure __scanner previously had a return address of 2 bytes on the stack, but now seems to have a return address of 0 bytes on the stack.
0800:1895: warning: Procedure __scanner previously had a return address of 2 bytes on the stack, but now seems to have a return address of 0 bytes on the stack.
0800:196C: warning: Procedure __scanner previously had a return address of 2 bytes on the stack, but now seems to have a return address of 0 bytes on the stack.
0800:188F: warning: Procedure __scanner previously had a return address of 2 bytes on the stack, but now seems to have a return address of 0 bytes on the stack.
0800:1A03: warning: Procedure __scanner previously had a return address of 2 bytes on the stack, but now seems to have a return address of 0 bytes on the stack.
0800:1892: warning: Procedure __scanner previously had a return address of 2 bytes on the stack, but now seems to have a return address of 0 bytes on the stack.
0800:1A60: warning: Procedure __scanner previously had a return address of 2 bytes on the stack, but now seems to have a return address of 0 bytes on the stack.
0800:1969: warning: Procedure __scanner previously had a return address of 2 bytes on the stack, but now seems to have a return address of 0 bytes on the stack.
0800:1905: warning: Procedure __scanner previously had a return address of 2 bytes on the stack, but now seems to have a return address of 0 bytes on the stack.
0800:1ADD: warning: Procedure __scanner previously had a return address of 2 bytes on the stack, but now seems to have a return address of 0 bytes on the stack.
0800:1AE3: warning: Procedure __scanner previously had a return address of 2 bytes on the stack, but now seems to have a return address of 0 bytes on the stack.
0800:1AE8: warning: Procedure __scanner previously had a return address of 2 bytes on the stack, but now seems to have a return address of 0 bytes on the stack.
0800:092E: warning: x86 instruction 'jmpe' is not supported yet.
0800:0956: warning: x86 instruction 'jmpe' is not supported yet.
0800:0E6B: warning: x86 instruction 'ud0' is not supported yet.
09DB:020C: warning: x86 instruction 'ud0' is not supported yet.
09DB:0211: warning: x86 instruction 'ud0' is not supported yet.
0800:036F: warning: Procedure __setargv previously had a return address of 2 bytes on the stack, but now seems to have a return address of 0 bytes on the stack.
0800:0385: warning: Procedure __setargv previously had a return address of 2 bytes on the stack, but now seems to have a return address of 0 bytes on the stack.
0800:03FF: warning: Procedure __setargv previously had a return address of 2 bytes on the stack, but now seems to have a return address of 0 bytes on the stack.
0800:0392: warning: Procedure __setargv previously had a return address of 2 bytes on the stack, but now seems to have a return address of 0 bytes on the stack.
0800:0BA1: error: An error occurred while processing the statement word16 di_45 = si_102 - (fp - 0x0084).
    Not handling mp16 and mp16 yet
       at Reko.Typing.ExpressionTypeDescender.PushMinuendDataType(DataType dtDiff, DataType dtSub) in D:\dev\uxmal\reko\master\src\Decompiler\Typing\ExpressionTypeDescender.cs:line 383
   at Reko.Typing.ExpressionTypeDescender.VisitBinaryExpression(BinaryExpression binExp, TypeVariable tv) in D:\dev\uxmal\reko\master\src\Decompiler\Typing\ExpressionTypeDescender.cs:line 227
   at Reko.Core.Expressions.BinaryExpression.Accept[T,C](ExpressionVisitor`2 v, C context) in D:\dev\uxmal\reko\master\src\Core\Expressions\BinaryExpression.cs:line 54
   at Reko.Typing.TypeCollector.VisitDeclaration(Declaration decl) in D:\dev\uxmal\reko\master\src\Decompiler\Typing\TypeCollector.cs:line 184
   at Reko.Core.Code.Declaration.Accept(InstructionVisitor v) in D:\dev\uxmal\reko\master\src\Core\Code\Declaration.cs:line 49
   at Reko.Typing.TypeCollector.CollectTypes() in D:\dev\uxmal\reko\master\src\Decompiler\Typing\TypeCollector.cs:line 85
0800:1358: error: An error occurred while processing the statement word16 di_327 = di_312 - (fp - 0x008A).
    Not handling (memptr T_2179 (struct (0 T_3195 t0000))) and mp16 yet
       at Reko.Typing.ExpressionTypeDescender.PushMinuendDataType(DataType dtDiff, DataType dtSub) in D:\dev\uxmal\reko\master\src\Decompiler\Typing\ExpressionTypeDescender.cs:line 383
   at Reko.Typing.ExpressionTypeDescender.VisitBinaryExpression(BinaryExpression binExp, TypeVariable tv) in D:\dev\uxmal\reko\master\src\Decompiler\Typing\ExpressionTypeDescender.cs:line 227
   at Reko.Core.Expressions.BinaryExpression.Accept[T,C](ExpressionVisitor`2 v, C context) in D:\dev\uxmal\reko\master\src\Core\Expressions\BinaryExpression.cs:line 54
   at Reko.Typing.TypeCollector.VisitDeclaration(Declaration decl) in D:\dev\uxmal\reko\master\src\Decompiler\Typing\TypeCollector.cs:line 184
   at Reko.Core.Code.Declaration.Accept(InstructionVisitor v) in D:\dev\uxmal\reko\master\src\Core\Code\Declaration.cs:line 49
   at Reko.Typing.TypeCollector.CollectTypes() in D:\dev\uxmal\reko\master\src\Decompiler\Typing\TypeCollector.cs:line 85
l0800_112E: warning: Non-integral switch expression
l0800_17AE: warning: Non-integral switch expression
=== MachO\const.o
=== Microchip\C18\PIC18Extd\PIC18EggExtd.hex
*** Microchip\C18\PIC18Extd\PIC18EggExtd.hex
00013A: error: PIC Hardware stack underflow.
=== Microchip\C18\PIC18\PIC18Legacy.hex
*** Microchip\C18\PIC18\PIC18Legacy.hex
00013A: error: PIC Hardware stack underflow.
=== PDP-11\lunar.lda
*** PDP-11\lunar.lda
168A: warning: Procedure fn1674 previously had a return address of 0 bytes on the stack, but now seems to have a return address of 2 bytes on the stack.
0AFE: warning: Procedure fn0B06 previously had a return address of 0 bytes on the stack, but now seems to have a return address of 2 bytes on the stack.
0AF2: warning: Procedure fn0A94 previously had a return address of 2 bytes on the stack, but now seems to have a return address of 0 bytes on the stack.
0896: warning: Unable to determine size of call or jump table; there may be more than 2 entries.
0790: warning: Procedure fn0856 previously had a return address of 0 bytes on the stack, but now seems to have a return address of 2 bytes on the stack.
078C: warning: Procedure fn053A previously had a return address of 2 bytes on the stack, but now seems to have a return address of 0 bytes on the stack.
fn053A: error: An internal error occurred while building the expressions of fn053A
    The given key was not present in the dictionary.
       at System.ThrowHelper.ThrowKeyNotFoundException()
   at System.Collections.Generic.Dictionary`2.get_Item(TKey key)
   at Reko.Core.Lib.DominatorGraph`1.BuildDominanceFrontiers(DirectedGraph`1 graph, Dictionary`2 idoms) in D:\dev\uxmal\reko\master\src\Core\Lib\DominatorGraph.cs:line 196
   at Reko.Core.Lib.DominatorGraph`1..ctor(DirectedGraph`1 graph, T entryNode) in D:\dev\uxmal\reko\master\src\Core\Lib\DominatorGraph.cs:line 46
   at Reko.Core.Lib.BlockDominatorGraph..ctor(DirectedGraph`1 graph, Block entry) in D:\dev\uxmal\reko\master\src\Core\Lib\BlockDominatorGraph.cs:line 34
   at Reko.Analysis.DataFlowAnalysis.BuildExpressionTrees() in D:\dev\uxmal\reko\master\src\Decompiler\Analysis\DataFlowAnalysis.cs:line 342
l053A: warning: Phi functions will be ignored by type analysis. This may be caused by a failure in a previous stage of the decompilation.
fn053A: error: An error occurred while rewriting procedure to high-level language.
    The given key was not present in the dictionary.
       at System.ThrowHelper.ThrowKeyNotFoundException()
   at System.Collections.Generic.Dictionary`2.get_Item(TKey key)
   at Reko.Core.Lib.DominatorGraph`1.BuildDominanceFrontiers(DirectedGraph`1 graph, Dictionary`2 idoms) in D:\dev\uxmal\reko\master\src\Core\Lib\DominatorGraph.cs:line 196
   at Reko.Core.Lib.DominatorGraph`1..ctor(DirectedGraph`1 graph, T entryNode) in D:\dev\uxmal\reko\master\src\Core\Lib\DominatorGraph.cs:line 46
   at Reko.Structure.StructureAnalysis.Execute() in D:\dev\uxmal\reko\master\src\Decompiler\Structure\StructureAnalysis.cs:line 136
   at Reko.Structure.StructureAnalysis.Structure() in D:\dev\uxmal\reko\master\src\Decompiler\Structure\StructureAnalysis.cs:line 71
   at Reko.DecompilerDriver.StructureProgram() in D:\dev\uxmal\reko\master\src\Decompiler\Decompiler.cs:line 485
0000013E: warning: Expected sizes of arrays to have been determined by now
0000168C: warning: Expected sizes of arrays to have been determined by now
00001696: warning: Expected sizes of arrays to have been determined by now
0000182A: warning: Expected sizes of arrays to have been determined by now
000027B0: warning: Expected sizes of arrays to have been determined by now
000028F2: warning: Expected sizes of arrays to have been determined by now
000028F8: warning: Expected sizes of arrays to have been determined by now
000034E0: warning: Expected sizes of arrays to have been determined by now
0000013E: warning: Expected sizes of arrays to have been determined by now
0000168C: warning: Expected sizes of arrays to have been determined by now
00001696: warning: Expected sizes of arrays to have been determined by now
0000182A: warning: Expected sizes of arrays to have been determined by now
000027B0: warning: Expected sizes of arrays to have been determined by now
000028F2: warning: Expected sizes of arrays to have been determined by now
000028F8: warning: Expected sizes of arrays to have been determined by now
000034E0: warning: Expected sizes of arrays to have been determined by now
=== PDP-11\space.dcproject
*** PDP-11\space.dcproject
0EF2: warning: Procedure fn1900 previously had a return address of 0 bytes on the stack, but now seems to have a return address of 2 bytes on the stack.
46BE: warning: Unable to determine size of call or jump table; there may be more than 2 entries.
136E: warning: Procedure fn1370 previously had a return address of 0 bytes on the stack, but now seems to have a return address of 2 bytes on the stack.
243A: warning: Procedure fn243A previously had a return address of 2 bytes on the stack, but now seems to have a return address of 0 bytes on the stack.
07B6: warning: Procedure fn0754 previously had a return address of 0 bytes on the stack, but now seems to have a return address of 2 bytes on the stack.
07E6: warning: Procedure fn07BA previously had a return address of 2 bytes on the stack, but now seems to have a return address of 0 bytes on the stack.
07E4: warning: Procedure fn07BA previously had a return address of 2 bytes on the stack, but now seems to have a return address of 0 bytes on the stack.
07E4: warning: Procedure fn07BA previously had a return address of 2 bytes on the stack, but now seems to have a return address of 0 bytes on the stack.
0D22: error: An error occurred while processing the statement word16 r1_53 = (fp - 0x0006 << 1) + (fp - 0x0006).
    Not handling ptr16 and (union (cui16 u1) (ptr16 u0)) yet
       at Reko.Typing.ExpressionTypeDescender.PushMinuendDataType(DataType dtDiff, DataType dtSub) in D:\dev\uxmal\reko\master\src\Decompiler\Typing\ExpressionTypeDescender.cs:line 377
   at Reko.Typing.ExpressionTypeDescender.VisitBinaryExpression(BinaryExpression binExp, TypeVariable tv) in D:\dev\uxmal\reko\master\src\Decompiler\Typing\ExpressionTypeDescender.cs:line 227
   at Reko.Core.Expressions.BinaryExpression.Accept[T,C](ExpressionVisitor`2 v, C context) in D:\dev\uxmal\reko\master\src\Core\Expressions\BinaryExpression.cs:line 54
   at Reko.Typing.ExpressionTypeDescender.VisitBinaryExpression(BinaryExpression binExp, TypeVariable tv) in D:\dev\uxmal\reko\master\src\Decompiler\Typing\ExpressionTypeDescender.cs:line 326
   at Reko.Core.Expressions.BinaryExpression.Accept[T,C](ExpressionVisitor`2 v, C context) in D:\dev\uxmal\reko\master\src\Core\Expressions\BinaryExpression.cs:line 54
   at Reko.Typing.TypeCollector.VisitDeclaration(Declaration decl) in D:\dev\uxmal\reko\master\src\Decompiler\Typing\TypeCollector.cs:line 184
   at Reko.Core.Code.Declaration.Accept(InstructionVisitor v) in D:\dev\uxmal\reko\master\src\Core\Code\Declaration.cs:line 49
   at Reko.Typing.TypeCollector.CollectTypes() in D:\dev\uxmal\reko\master\src\Decompiler\Typing\TypeCollector.cs:line 85
02DC: error: An error occurred while processing the statement branch r4_114 - 0x0038 - r2_136 >u 0x0000 l02D8.
    Pulling difference cu16 and (ptr16 (struct 0002 (0 word16 w0000)))
       at Reko.Core.Expressions.ExpressionTypeAscenderBase.PullDiffDataType(DataType dtLeft, DataType dtRight) in D:\dev\uxmal\reko\master\src\Core\Expressions\ExpressionTypeAscenderBase.cs:line 284
   at Reko.Core.Expressions.ExpressionTypeAscenderBase.VisitBinaryExpression(BinaryExpression binExp) in D:\dev\uxmal\reko\master\src\Core\Expressions\ExpressionTypeAscenderBase.cs:line 109
   at Reko.Core.Expressions.BinaryExpression.Accept[T](ExpressionVisitor`1 v) in D:\dev\uxmal\reko\master\src\Core\Expressions\BinaryExpression.cs:line 59
   at Reko.Core.Expressions.ExpressionTypeAscenderBase.VisitBinaryExpression(BinaryExpression binExp) in D:\dev\uxmal\reko\master\src\Core\Expressions\ExpressionTypeAscenderBase.cs:line 96
   at Reko.Core.Expressions.BinaryExpression.Accept[T](ExpressionVisitor`1 v) in D:\dev\uxmal\reko\master\src\Core\Expressions\BinaryExpression.cs:line 59
   at Reko.Typing.TypeCollector.VisitBranch(Branch branch) in D:\dev\uxmal\reko\master\src\Decompiler\Typing\TypeCollector.cs:line 156
   at Reko.Core.Code.Branch.Accept(InstructionVisitor v) in D:\dev\uxmal\reko\master\src\Core\Code\Branch.cs:line 55
   at Reko.Typing.TypeCollector.CollectTypes() in D:\dev\uxmal\reko\master\src\Decompiler\Typing\TypeCollector.cs:line 85
02DE: error: An error occurred while processing the statement Mem151[r4_91 - 0x003E + 0x0000:byte] = 0x0000.
    Not handling (ptr16 (struct (0 T_3647 t0000))) and (union (cu16 u0) (ptr16 u1)) yet
       at Reko.Typing.ExpressionTypeDescender.PushSubtrahendDataType(DataType dtDiff, DataType dtMin) in D:\dev\uxmal\reko\master\src\Decompiler\Typing\ExpressionTypeDescender.cs:line 396
   at Reko.Typing.ExpressionTypeDescender.VisitBinaryExpression(BinaryExpression binExp, TypeVariable tv) in D:\dev\uxmal\reko\master\src\Decompiler\Typing\ExpressionTypeDescender.cs:line 229
   at Reko.Core.Expressions.BinaryExpression.Accept[T,C](ExpressionVisitor`2 v, C context) in D:\dev\uxmal\reko\master\src\Core\Expressions\BinaryExpression.cs:line 54
   at Reko.Typing.ExpressionTypeDescender.VisitMemoryAccess(Expression basePointer, TypeVariable tvAccess, Expression effectiveAddress, Expression globals) in D:\dev\uxmal\reko\master\src\Decompiler\Typing\ExpressionTypeDescender.cs:line 564
   at Reko.Typing.ExpressionTypeDescender.VisitMemoryAccess(MemoryAccess access, TypeVariable tv) in D:\dev\uxmal\reko\master\src\Decompiler\Typing\ExpressionTypeDescender.cs:line 497
   at Reko.Core.Expressions.MemoryAccess.Accept[T,C](ExpressionVisitor`2 v, C context) in D:\dev\uxmal\reko\master\src\Core\Expressions\MemoryAccess.cs:line 71
   at Reko.Typing.TypeCollector.VisitStore(Store store) in D:\dev\uxmal\reko\master\src\Decompiler\Typing\TypeCollector.cs:line 245
   at Reko.Core.Code.Store.Accept(InstructionVisitor v) in D:\dev\uxmal\reko\master\src\Core\Code\Assignment.cs:line 87
   at Reko.Typing.TypeCollector.CollectTypes() in D:\dev\uxmal\reko\master\src\Decompiler\Typing\TypeCollector.cs:line 85
fn0EF8: warning: Structure analysis stopped making progress, quitting. Please report this issue at https://github.com/uxmal/reko
000047E4: warning: Expected sizes of arrays to have been determined by now
0000541C: warning: Expected sizes of arrays to have been determined by now
000047E4: warning: Expected sizes of arrays to have been determined by now
0000541C: warning: Expected sizes of arrays to have been determined by now
=== PDP-11\spcinv.sav
=== PE\MIPS\swlswr\test.exe
=== PE\PPC\hello_ppc.exe
=== PE\m68k\hello_m68k.dcproject
=== PE\x86-64\varargs_test\varargs_test.exe
*** PE\x86-64\varargs_test\varargs_test.exe
varargs_test.exe: warning: Win32 X86-64 main procedure finder not implemented yet.
0000000140001A14: warning: Unable to resolve imported reference KERNEL32.dll!RtlVirtualUnwind.
0000000140001E46: warning: Unable to guess parameters of api-ms-win-crt-runtime-l1-1-0.dll!_register_thread_local_exe_atexit_callback.
0000000140001E34: warning: Unable to guess parameters of api-ms-win-crt-runtime-l1-1-0.dll!__p___argv.
0000000140001E2E: warning: Unable to guess parameters of api-ms-win-crt-runtime-l1-1-0.dll!__p___argc.
0000000140001E0A: warning: Unable to guess parameters of api-ms-win-crt-runtime-l1-1-0.dll!_get_initial_narrow_environment.
0000000140001168: warning: Unable to guess parameters of api-ms-win-crt-stdio-l1-1-0.dll!__acrt_iob_func.
0000000140001187: warning: Unable to guess parameters of api-ms-win-crt-stdio-l1-1-0.dll!__stdio_common_vfprintf.
00000001400010F5: warning: Unable to guess parameters of api-ms-win-crt-stdio-l1-1-0.dll!__acrt_iob_func.
0000000140001114: warning: Unable to guess parameters of api-ms-win-crt-stdio-l1-1-0.dll!__stdio_common_vfscanf.
00000001400015AC: warning: Unable to resolve imported reference KERNEL32.dll!RtlVirtualUnwind.
0000000140001E3A: warning: Unable to guess parameters of api-ms-win-crt-runtime-l1-1-0.dll!_cexit.
0000000140001E52: warning: Unable to guess parameters of api-ms-win-crt-heap-l1-1-0.dll!_set_new_mode.
0000000140001E5E: warning: Unable to guess parameters of api-ms-win-crt-runtime-l1-1-0.dll!_initialize_onexit_table.
0000000140001E5E: warning: Unable to guess parameters of api-ms-win-crt-runtime-l1-1-0.dll!_initialize_onexit_table.
0000000140001DEC: warning: Unable to guess parameters of api-ms-win-crt-runtime-l1-1-0.dll!_seh_filter_exe.
0000000140001E70: warning: Unable to resolve imported reference api-ms-win-crt-runtime-l1-1-0.dll!terminate.
0000000140001E6A: warning: Unable to guess parameters of api-ms-win-crt-runtime-l1-1-0.dll!_crt_atexit.
0000000140001E64: warning: Unable to guess parameters of api-ms-win-crt-runtime-l1-1-0.dll!_register_onexit_function.
00000001400011CC: warning: Procedure fn00000001400011B0 previously had a return address of 8 bytes on the stack, but now seems to have a return address of 0 bytes on the stack.
0000000140001441: warning: Procedure Win32CrtStartup previously had a return address of 8 bytes on the stack, but now seems to have a return address of 0 bytes on the stack.
0000000140001DF2: warning: Unable to guess parameters of api-ms-win-crt-runtime-l1-1-0.dll!_set_app_type.
0000000140001DFE: warning: Unable to guess parameters of api-ms-win-crt-runtime-l1-1-0.dll!_configure_narrow_argv.
0000000140001E4C: warning: Unable to guess parameters of api-ms-win-crt-locale-l1-1-0.dll!_configthreadlocale.
0000000140001E04: warning: Unable to guess parameters of api-ms-win-crt-runtime-l1-1-0.dll!_initialize_narrow_environment.
0000000140001DE0: warning: Unable to guess parameters of VCRUNTIME140.dll!__C_specific_handler.
0000000140001DEC: warning: Unable to guess parameters of api-ms-win-crt-runtime-l1-1-0.dll!_seh_filter_exe.
0000000140001DF2: warning: Unable to guess parameters of api-ms-win-crt-runtime-l1-1-0.dll!_set_app_type.
0000000140001DFE: warning: Unable to guess parameters of api-ms-win-crt-runtime-l1-1-0.dll!_configure_narrow_argv.
0000000140001E04: warning: Unable to guess parameters of api-ms-win-crt-runtime-l1-1-0.dll!_initialize_narrow_environment.
0000000140001E0A: warning: Unable to guess parameters of api-ms-win-crt-runtime-l1-1-0.dll!_get_initial_narrow_environment.
0000000140001E2E: warning: Unable to guess parameters of api-ms-win-crt-runtime-l1-1-0.dll!__p___argc.
0000000140001E34: warning: Unable to guess parameters of api-ms-win-crt-runtime-l1-1-0.dll!__p___argv.
0000000140001E3A: warning: Unable to guess parameters of api-ms-win-crt-runtime-l1-1-0.dll!_cexit.
0000000140001E40: warning: Unable to guess parameters of api-ms-win-crt-runtime-l1-1-0.dll!_c_exit.
0000000140001E46: warning: Unable to guess parameters of api-ms-win-crt-runtime-l1-1-0.dll!_register_thread_local_exe_atexit_callback.
0000000140001E4C: warning: Unable to guess parameters of api-ms-win-crt-locale-l1-1-0.dll!_configthreadlocale.
0000000140001E52: warning: Unable to guess parameters of api-ms-win-crt-heap-l1-1-0.dll!_set_new_mode.
0000000140001E5E: warning: Unable to guess parameters of api-ms-win-crt-runtime-l1-1-0.dll!_initialize_onexit_table.
0000000140001E64: warning: Unable to guess parameters of api-ms-win-crt-runtime-l1-1-0.dll!_register_onexit_function.
0000000140001E6A: warning: Unable to guess parameters of api-ms-win-crt-runtime-l1-1-0.dll!_crt_atexit.
0000000140001E70: warning: Unable to resolve imported reference api-ms-win-crt-runtime-l1-1-0.dll!terminate.
00000001400010A4: error: An error occurred while processing the statement word64 rax_57 = fn00000001400011B0(rax_6 ^ fp - 200, rbx, rsi, rdi, qwLocD0, out rcx_58, out rdx_59, out r8_56).
    Pulling difference ptr64 and (union (int32 u0) (ui64 u1))
       at Reko.Core.Expressions.ExpressionTypeAscenderBase.PullDiffDataType(DataType dtLeft, DataType dtRight) in D:\dev\uxmal\reko\master\src\Core\Expressions\ExpressionTypeAscenderBase.cs:line 272
   at Reko.Core.Expressions.ExpressionTypeAscenderBase.VisitBinaryExpression(BinaryExpression binExp) in D:\dev\uxmal\reko\master\src\Core\Expressions\ExpressionTypeAscenderBase.cs:line 109
   at Reko.Core.Expressions.BinaryExpression.Accept[T](ExpressionVisitor`1 v) in D:\dev\uxmal\reko\master\src\Core\Expressions\BinaryExpression.cs:line 59
   at Reko.Core.Expressions.ExpressionTypeAscenderBase.VisitBinaryExpression(BinaryExpression binExp) in D:\dev\uxmal\reko\master\src\Core\Expressions\ExpressionTypeAscenderBase.cs:line 97
   at Reko.Core.Expressions.BinaryExpression.Accept[T](ExpressionVisitor`1 v) in D:\dev\uxmal\reko\master\src\Core\Expressions\BinaryExpression.cs:line 59
   at Reko.Core.Expressions.ExpressionTypeAscenderBase.VisitApplication(Application appl) in D:\dev\uxmal\reko\master\src\Core\Expressions\ExpressionTypeAscenderBase.cs:line 65
   at Reko.Core.Expressions.Application.Accept[T](ExpressionVisitor`1 v) in D:\dev\uxmal\reko\master\src\Core\Expressions\Application.cs:line 55
   at Reko.Typing.TypeCollector.VisitDeclaration(Declaration decl) in D:\dev\uxmal\reko\master\src\Decompiler\Typing\TypeCollector.cs:line 182
   at Reko.Core.Code.Declaration.Accept(InstructionVisitor v) in D:\dev\uxmal\reko\master\src\Core\Code\Declaration.cs:line 49
   at Reko.Typing.TypeCollector.CollectTypes() in D:\dev\uxmal\reko\master\src\Decompiler\Typing\TypeCollector.cs:line 85
0000000140001752: error: An error occurred while processing the statement r8_23 = rcx - 0x0000000140000000.
    Pulling difference (union ((ptr64 (struct (0 T_908 t0000) (6 T_921 t0006) (14 T_929 t0014) (18 T_914 t0018))) u1) (uint64 u0) (ptr64 u2)) and ptr64
       at Reko.Core.Expressions.ExpressionTypeAscenderBase.PullDiffDataType(DataType dtLeft, DataType dtRight) in D:\dev\uxmal\reko\master\src\Core\Expressions\ExpressionTypeAscenderBase.cs:line 284
   at Reko.Core.Expressions.ExpressionTypeAscenderBase.VisitBinaryExpression(BinaryExpression binExp) in D:\dev\uxmal\reko\master\src\Core\Expressions\ExpressionTypeAscenderBase.cs:line 109
   at Reko.Core.Expressions.BinaryExpression.Accept[T](ExpressionVisitor`1 v) in D:\dev\uxmal\reko\master\src\Core\Expressions\BinaryExpression.cs:line 59
   at Reko.Typing.TypeCollector.VisitAssignment(Assignment ass) in D:\dev\uxmal\reko\master\src\Decompiler\Typing\TypeCollector.cs:line 144
   at Reko.Core.Code.Assignment.Accept(InstructionVisitor v) in D:\dev\uxmal\reko\master\src\Core\Code\Assignment.cs:line 54
   at Reko.Typing.TypeCollector.CollectTypes() in D:\dev\uxmal\reko\master\src\Decompiler\Typing\TypeCollector.cs:line 85
=== PE\x86\ExeDll\Executable.exe
=== PE\x86\IncorrectUserSignature\IncorrectUserSignature.dcproject
=== PE\x86\RussianText\RussianText.exe
=== PE\x86\VCExeSample\VCExeSample.dcproject
=== PE\x86\demo_upx\Demo.exe
=== PE\x86\import-ordinals\import-ordinals.dcproject
=== PE\x86\pySample\pySample.dcproject
=== TLCS\900\ngp_iq\NGP_IQ.NGP
*** TLCS\900\ngp_iq\NGP_IQ.NGP
error: An error occurred during decompilation. System.ArgumentException: An item with the same key has already been added.
   at System.ThrowHelper.ThrowArgumentException(ExceptionResource resource)
   at System.Collections.Generic.Dictionary`2.Insert(TKey key, TValue value, Boolean add)
   at System.Linq.Enumerable.ToDictionary[TSource,TKey,TElement](IEnumerable`1 source, Func`2 keySelector, Func`2 elementSelector, IEqualityComparer`1 comparer)
   at System.Linq.Enumerable.ToDictionary[TSource,TKey,TElement](IEnumerable`1 source, Func`2 keySelector, Func`2 elementSelector)
   at Reko.Analysis.CallRewriter.EnsureSignature(SsaState ssa, IStorageBinder frame, ProcedureFlow flow) in D:\dev\uxmal\reko\master\src\Decompiler\Analysis\CallRewriter.cs:line 128
   at Reko.Analysis.CallRewriter.Rewrite(IPlatform platform, List`1 ssts, ProgramDataFlow summaries, DecompilerEventListener eventListener) in D:\dev\uxmal\reko\master\src\Decompiler\Analysis\CallRewriter.cs:line 96
   at Reko.Analysis.DataFlowAnalysis.UntangleProcedures() in D:\dev\uxmal\reko\master\src\Decompiler\Analysis\DataFlowAnalysis.cs:line 141
   at Reko.DecompilerDriver.AnalyzeDataFlow() in D:\dev\uxmal\reko\master\src\Decompiler\Decompiler.cs:line 127
   at Reko.CmdLine.CmdLineDriver.Decompile(Dictionary`2 pArgs) in D:\dev\uxmal\reko\master\src\Drivers\CmdLine\CmdLineDriver.cs:line 174
=== TLCS\90\TLCS-90.corpus
*** TLCS\90\TLCS-90.corpus
034E: warning: Procedure fn034E previously had a return address of 2 bytes on the stack, but now seems to have a return address of 0 bytes on the stack.
0B71: warning: Procedure fn5A49 previously had a return address of 0 bytes on the stack, but now seems to have a return address of 2 bytes on the stack.
5B21: warning: Procedure fn5A49 previously had a return address of 0 bytes on the stack, but now seems to have a return address of 2 bytes on the stack.
0E0F: warning: Procedure fn0CB7 previously had a return address of 2 bytes on the stack, but now seems to have a return address of 0 bytes on the stack.
0E0F: warning: Procedure fn0CB7 previously had a return address of 2 bytes on the stack, but now seems to have a return address of 0 bytes on the stack.
fn0B2C: error: An error occurred while renaming variables.
    Value cannot be null.
Parameter name: key
       at System.ThrowHelper.ThrowArgumentNullException(ExceptionArgument argument)
   at System.Collections.Generic.Dictionary`2.FindEntry(TKey key)
   at System.Collections.Generic.Dictionary`2.TryGetValue(TKey key, TValue& value)
   at Reko.Core.Lib.DominatorGraph`1.ImmediateDominator(T node) in D:\dev\uxmal\reko\master\src\Core\Lib\DominatorGraph.cs:line 128
   at Reko.Core.Lib.DominatorGraph`1.CommonDominator(IEnumerable`1 blocks) in D:\dev\uxmal\reko\master\src\Core\Lib\DominatorGraph.cs:line 100
   at Reko.Analysis.DeclarationInserter.InsertDeclaration(Web web) in D:\dev\uxmal\reko\master\src\Decompiler\Analysis\DeclarationInserter.cs:line 60
   at Reko.Analysis.WebBuilder.InsertDeclarations() in D:\dev\uxmal\reko\master\src\Decompiler\Analysis\WebBuilder.cs:line 89
   at Reko.Analysis.WebBuilder.Transform() in D:\dev\uxmal\reko\master\src\Decompiler\Analysis\WebBuilder.cs:line 107
fn1BA4: error: An internal error occurred while building the expressions of fn1BA4
    The given key was not present in the dictionary.
       at System.ThrowHelper.ThrowKeyNotFoundException()
   at System.Collections.Generic.Dictionary`2.get_Item(TKey key)
   at Reko.Core.Lib.DominatorGraph`1.BuildDominanceFrontiers(DirectedGraph`1 graph, Dictionary`2 idoms) in D:\dev\uxmal\reko\master\src\Core\Lib\DominatorGraph.cs:line 196
   at Reko.Core.Lib.DominatorGraph`1..ctor(DirectedGraph`1 graph, T entryNode) in D:\dev\uxmal\reko\master\src\Core\Lib\DominatorGraph.cs:line 46
   at Reko.Core.Lib.BlockDominatorGraph..ctor(DirectedGraph`1 graph, Block entry) in D:\dev\uxmal\reko\master\src\Core\Lib\BlockDominatorGraph.cs:line 34
   at Reko.Analysis.DataFlowAnalysis.BuildExpressionTrees() in D:\dev\uxmal\reko\master\src\Decompiler\Analysis\DataFlowAnalysis.cs:line 342
fn59FE: error: An internal error occurred while building the expressions of fn59FE
    The given key was not present in the dictionary.
       at System.ThrowHelper.ThrowKeyNotFoundException()
   at System.Collections.Generic.Dictionary`2.get_Item(TKey key)
   at Reko.Core.Lib.DominatorGraph`1.BuildDominanceFrontiers(DirectedGraph`1 graph, Dictionary`2 idoms) in D:\dev\uxmal\reko\master\src\Core\Lib\DominatorGraph.cs:line 196
   at Reko.Core.Lib.DominatorGraph`1..ctor(DirectedGraph`1 graph, T entryNode) in D:\dev\uxmal\reko\master\src\Core\Lib\DominatorGraph.cs:line 46
   at Reko.Core.Lib.BlockDominatorGraph..ctor(DirectedGraph`1 graph, Block entry) in D:\dev\uxmal\reko\master\src\Core\Lib\BlockDominatorGraph.cs:line 34
   at Reko.Analysis.DataFlowAnalysis.BuildExpressionTrees() in D:\dev\uxmal\reko\master\src\Decompiler\Analysis\DataFlowAnalysis.cs:line 342
l0A3F: warning: Phi functions will be ignored by type analysis. This may be caused by a failure in a previous stage of the decompilation.
fn03B2: warning: Structure analysis stopped making progress, quitting. Please report this issue at https://github.com/uxmal/reko
fn59FE: warning: Structure analysis stopped making progress, quitting. Please report this issue at https://github.com/uxmal/reko
00000823: warning: Expected sizes of arrays to have been determined by now
00000823: warning: Expected sizes of arrays to have been determined by now
=== VMS-vax\unzip.dcproject
*** VMS-vax\unzip.dcproject
000012B8: error: Instruction acbd	#8.0,r5,(sp),00007C18 too complex to rewrite.
0000178C: error: Instruction acbd	#8.0,(r4),(r9),00008805 too complex to rewrite.
00001C2B: error: Instruction acbd	-(r7),(r5),-(r2),00007D94 too complex to rewrite.
00001C48: error: Instruction acbd	-(r4),(r5),(r4),0000856E too complex to rewrite.
00001E12: error: Instruction acbd	(ap),(r11),-(r3),00007F38 too complex to rewrite.
00001E4D: error: Instruction acbd	(fp),-(r0),-(r2),000091B8 too complex to rewrite.
00001E96: error: Instruction acbd	(sp),-(r4),(r1),00008D05 too complex to rewrite.
00001EE6: error: Instruction acbd	(sp),-(r4),(r1),00008D55 too complex to rewrite.
00001F13: error: Instruction acbd	-(r6),(r5),(fp),0000847B too complex to rewrite.
00001F31: error: Instruction acbd	#8.0,(r6),(r9),000084A3 too complex to rewrite.
00001F63: error: Instruction acbd	-(r0),-(r4),(r9),00008DD8 too complex to rewrite.
00001F80: error: Instruction acbf	#8.0,(r6),(r9),000084F2 too complex to rewrite.
00001FB2: error: Instruction acbd	-(r0),-(r4),(r9),00008E27 too complex to rewrite.
00001FC9: error: Instruction acbd	-(r2),(fp),(r1),00004043 too complex to rewrite.
00001FCF: error: Instruction acbd	-(r0),-(r4),(r9),00008E44 too complex to rewrite.
00001FFD: error: Instruction acbd	-(r2),(fp),(r1),00004077 too complex to rewrite.
00002052: error: Instruction acbd	-(r2),(fp),(r1),00002ACC too complex to rewrite.
0000207A: error: Instruction acbd	-(r2),(fp),(r1),000040F4 too complex to rewrite.
0000209E: error: Instruction acbd	-(r2),(fp),(r1),00002B18 too complex to rewrite.
000020B3: error: Instruction acbd	-(r0),-(r4),(r9),00008F28 too complex to rewrite.
000020EA: error: Instruction acbd	-(r4),(r1),(ap),00004163 too complex to rewrite.
00002127: error: Instruction acbd	(fp),(fp),(r5),0000959B too complex to rewrite.
00002143: error: Instruction acbd	-(r2),-(r4),(r1),00008DAB too complex to rewrite.
00002154: error: Instruction acbd	-(r2),(fp),(r1),00002BCE too complex to rewrite.
000021A7: error: Instruction acbd	-(r5),-(r4),-(r0),00009622 too complex to rewrite.
000021B1: error: Instruction acbd	-(r5),(r7),(r8),000083D7 too complex to rewrite.
0000223E: error: Instruction acbd	-(r7),(r5),-(r2),000083A7 too complex to rewrite.
0000225B: error: Instruction acbd	-(r4),(r5),(r4),00008B81 too complex to rewrite.
00002280: error: Instruction acbd	-(r6),(r5),(fp),000087E8 too complex to rewrite.
000022CA: error: Instruction acbd	-(r0),-(r4),(r9),0000913F too complex to rewrite.
000022D4: error: Instruction acbd	(r4),(r9),(r6),00008843 too complex to rewrite.
000022F2: error: Instruction acbd	#8.0,(r5),-(r8),0000956C too complex to rewrite.
00002323: error: Instruction acbd	#8.0,(r5),-(r8),00008C8D too complex to rewrite.
00002372: error: Instruction acbd	#26.0,(fp),(pc),000088DC too complex to rewrite.
00002386: error: Instruction acbd	-(r0),-(r4),(r9),000091FB too complex to rewrite.
000023F6: error: Instruction acbf	fp,r5,r0,00006540 too complex to rewrite.
00002449: error: Instruction acbd	(r4),(r9),(r6),000089B8 too complex to rewrite.
000025D6: error: Instruction acbd	(fp),(r2),(r9),0000874A too complex to rewrite.
000026E4: error: Instruction acbd	#8.0,-(r4),(r5),00009757 too complex to rewrite.
0000270E: error: Instruction acbd	#26.0,(r3),(pc),00009D82 too complex to rewrite.
00002711: error: Instruction acbd	(sp),-(r6),(r5),00009B89 too complex to rewrite.
0000272A: error: Instruction acbd	-(r6),(r5),-(r2),000099A7 too complex to rewrite.
0000274D: error: Instruction acbd	-(r0),(r5),(sp),0000A173 too complex to rewrite.
000027A9: error: Instruction acbd	-(r2),(fp),(r1),00005623 too complex to rewrite.
000027CE: error: Instruction acbd	#8.0,(r3),(pc),00009E42 too complex to rewrite.
000027D1: error: Instruction acbd	(sp),-(r6),(r5),00009C49 too complex to rewrite.
000027E5: error: Instruction acbd	#8.0,-(r3),-(r4),00008D5D too complex to rewrite.
000027FE: error: Instruction acbd	-(r2),(fp),(r1),00005678 too complex to rewrite.
00002895: error: Instruction acbd	-(r5),-(r4),-(r0),00009D10 too complex to rewrite.
000028B5: error: Instruction acbd	-(r5),-(r4),-(r0),00009D30 too complex to rewrite.
000028E5: error: Instruction acbd	-(r2),(fp),(r1),0000495F too complex to rewrite.
000028EC: error: Instruction acbd	#8.0,-(r0),-(r5),00004966 too complex to rewrite.
000028F3: error: Instruction acbd	#8.0,-(r3),(r3),00008E6B too complex to rewrite.
0000290F: error: Instruction acbd	-(r5),-(r4),-(r0),00009D8A too complex to rewrite.
0000292E: error: Instruction acbd	(r3),(r1),-(r4),00004999 too complex to rewrite.
00002952: error: Instruction acbd	-(r5),-(r4),-(r0),00009DCD too complex to rewrite.
00002982: error: Instruction acbd	-(r2),(fp),(r1),000049FC too complex to rewrite.
00002989: error: Instruction acbd	#8.0,-(r0),-(r5),00004A03 too complex to rewrite.
00002990: error: Instruction acbd	#8.0,-(r3),(r3),00008F08 too complex to rewrite.
000029A5: error: Instruction acbd	pc,(pc),-(r5),00009A1F too complex to rewrite.
000029A7: error: Instruction acbd	-(r5),-(r4),-(r0),00009E22 too complex to rewrite.
000029CB: error: Instruction acbd	pc,(pc),-(r5),00009A45 too complex to rewrite.
000029CD: error: Instruction acbd	-(r5),-(r4),-(r0),00009E48 too complex to rewrite.
000029F9: error: Instruction acbf	#8.0,(r6),(r1),00009668 too complex to rewrite.
00002A13: error: Instruction acbd	fp,-(r6),(r5),0000A18B too complex to rewrite.
00002A33: error: Instruction acbd	#8.0,(r5),-(r8),00009CAD too complex to rewrite.
00002A4F: error: Instruction acbd	(sp),-(r3),(r5),00008575 too complex to rewrite.
00002A5F: error: Instruction acbd	#8.0,-(r3),(r1),00008FD2 too complex to rewrite.
00002B17: error: Instruction acbd	-(r5),(sp),(r4),0000743D too complex to rewrite.
00002B1E: error: Instruction acbf	#8.0,(r6),(r1),0000978D too complex to rewrite.
00002B3D: error: Instruction acbd	#8.0,(r6),(r1),000097AC too complex to rewrite.
00002B54: error: Instruction acbd	#8.0,(ap),(pc),000092C8 too complex to rewrite.
00002B77: error: Instruction acbd	(fp),-(r0),(ap),00009FE2 too complex to rewrite.
00002BAA: error: Instruction acbd	#8.0,(ap),(pc),0000931E too complex to rewrite.
00002BCD: error: Instruction acbd	#8.0,(ap),(pc),00009341 too complex to rewrite.
00002CA5: error: Instruction acbd	-(r5),(sp),(r4),000075CB too complex to rewrite.
00002CAC: error: Instruction acbf	#8.0,(r6),(r1),0000991B too complex to rewrite.
00002CC6: error: Instruction acbf	#8.0,(r6),(r1),00009935 too complex to rewrite.
00002D41: error: Instruction acbf	#8.0,(r6),(r1),000099B0 too complex to rewrite.
00002D51: error: Instruction acbd	(r4),(r9),(r6),00004DD0 too complex to rewrite.
00002D5E: error: Instruction acbf	#8.0,(r6),(r1),000099CD too complex to rewrite.
00002DC9: error: Instruction acbd	(sp),-(r6),(r5),0000A141 too complex to rewrite.
00002DFD: error: Instruction acbf	r5,r4,r0,00008258 too complex to rewrite.
00002E17: error: Instruction acbf	-(r0),(r5),(sp),00007B73 too complex to rewrite.
00002E86: error: Instruction acbd	-(r2),-(r2),(r5),0000A2EF too complex to rewrite.
00002EB1: error: Instruction acbd	(ap),(r1),-(r4),00009E20 too complex to rewrite.
00002EE3: error: Instruction acbd	(r3),(r1),(ap),00009AE9 too complex to rewrite.
00002EE9: error: Instruction acbd	(r3),(r1),(ap),00002EEF too complex to rewrite.
00003043: error: Instruction acbd	#8.0,(ap),(pc),000097B7 too complex to rewrite.
0000308B: error: Instruction acbd	#0.5,-(r9),(r5),00003104 too complex to rewrite.
000031C0: error: Instruction acbd	(fp),-(r0),(ap),0000A62B too complex to rewrite.
000031D6: error: Instruction acbd	(fp),-(r0),(ap),0000A641 too complex to rewrite.
000031EE: error: Instruction acbf	r0,r4,r3,000086F4 too complex to rewrite.
00003204: error: Instruction acbf	r0,r4,r3,00008C0A too complex to rewrite.
00003234: error: Instruction acbd	-(r2),(r5),(r4),00003244 too complex to rewrite.
0000325A: error: Instruction acbd	#8.0,-(r7),(r8),000095C9 too complex to rewrite.
00003263: error: Instruction acbd	#8.0,(r5),-(r8),0000A4DD too complex to rewrite.
00003275: error: Instruction acbd	-(r0),-(r4),(r9),0000A0EA too complex to rewrite.
00003288: error: Instruction acbd	-(r0),-(r4),(r9),0000A0FD too complex to rewrite.
0000329E: error: Instruction acbd	(sp),(r3),(r5),00005AC4 too complex to rewrite.
000032A4: error: Instruction acbd	(sp),(ap),-(r9),0000A1CA too complex to rewrite.
000032B6: error: Instruction acbd	-(r7),(r5),(r4),00003CE5 too complex to rewrite.
000032EB: error: Instruction acbd	-(r0),-(r4),(r9),0000A160 too complex to rewrite.
0000330C: error: Instruction acbd	-(r0),-(r4),(r9),0000A181 too complex to rewrite.
0000331D: error: Instruction acbd	#8.0,(fp),(pc),00009887 too complex to rewrite.
00003351: error: Instruction acbd	(fp),(r2),(r9),000094C5 too complex to rewrite.
00003379: error: Instruction acbd	-(r0),-(r4),(r9),0000A1EE too complex to rewrite.
000033A1: error: Instruction acbd	#8.0,-(r3),-(r0),0000970C too complex to rewrite.
000033B1: error: Instruction acbd	-(r2),(r9),(sp),0000541E too complex to rewrite.
000033F0: error: Instruction acbd	-(r0),-(r4),(r9),0000A265 too complex to rewrite.
0000341C: error: Instruction acbd	-(r7),(sp),(r5),00006394 too complex to rewrite.
00003424: error: Instruction acbd	-(r4),(r5),(r3),00009D9E too complex to rewrite.
0000346B: error: Instruction acbd	-(r5),(r7),(r8),00005691 too complex to rewrite.
000034BD: error: Instruction acbd	(r5),(ap),(pc),0000A829 too complex to rewrite.
000034D2: error: Instruction acbd	(ap),(r11),-(r3),000095F8 too complex to rewrite.
0000350D: error: Instruction acbd	(fp),-(r0),-(r2),0000A878 too complex to rewrite.
00003556: error: Instruction acbd	(sp),-(r4),(r1),0000A3C5 too complex to rewrite.
000035A6: error: Instruction acbd	(sp),-(r4),(r1),0000A415 too complex to rewrite.
00003656: error: Instruction acbd	-(r2),(fp),(r1),000056D0 too complex to rewrite.
0000365C: error: Instruction acbd	-(r0),-(r4),(r9),0000A4D1 too complex to rewrite.
00003689: error: Instruction acbd	-(r2),(fp),(r1),00005703 too complex to rewrite.
000036D8: error: Instruction acbd	-(r2),(fp),(r1),00004152 too complex to rewrite.
0000371E: error: Instruction acbd	-(r2),(fp),(r1),00004198 too complex to rewrite.
00003766: error: Instruction acbd	-(r2),(fp),(r1),000041E0 too complex to rewrite.
0000377B: error: Instruction acbd	-(r0),-(r4),(r9),0000A5F0 too complex to rewrite.
000037AD: error: Instruction acbd	-(r4),(r1),(ap),00005826 too complex to rewrite.
000037E4: error: Instruction acbd	(fp),(fp),(r5),0000AC58 too complex to rewrite.
00003808: error: Instruction acbd	-(r2),-(r4),(r1),0000A470 too complex to rewrite.
00003819: error: Instruction acbd	-(r2),(fp),(r1),00004293 too complex to rewrite.
0000385D: error: Instruction acbd	(ap),(ap),(pc),000058DA too complex to rewrite.
0000387C: error: Instruction acbd	-(r5),-(r4),-(r0),0000ACF7 too complex to rewrite.
00003886: error: Instruction acbd	-(r5),(r7),(r8),00009AAC too complex to rewrite.
000038AB: error: Instruction acbd	(fp),-(r0),(r9),00009A1D too complex to rewrite.
000038B6: error: Instruction acbd	-(r0),-(r4),(r9),0000A72B too complex to rewrite.
000038D6: error: Instruction acbd	#8.0,(r5),(sp),0000A252 too complex to rewrite.
000038DD: error: Instruction acbd	(sp),(fp),(r5),0000AD51 too complex to rewrite.
000038E4: error: Instruction acbd	-(r0),-(r4),(r9),0000A759 too complex to rewrite.
000038FB: error: Instruction acbd	(sp),(r5),fp,00007C01 too complex to rewrite.
00003901: error: Instruction acbf	r0,r9,r2,00008050 too complex to rewrite.
00003936: error: Instruction acbd	-(r2),-(r4),(r5),000062A0 too complex to rewrite.
00003971: error: Instruction acbd	-(r2),-(r4),(r5),000062DB too complex to rewrite.
000039F6: error: Instruction acbd	(r5),(ap),(pc),0000AD62 too complex to rewrite.
00003A0B: error: Instruction acbd	-(r2),-(r4),-(r3),0000AE31 too complex to rewrite.
00003A11: error: Instruction acbd	#8.0,-(r4),(r8),00005A7C too complex to rewrite.
00003A5C: error: Instruction acbd	-(r5),-(r2),(r3),0000ADC7 too complex to rewrite.
00003A95: error: Instruction acbd	-(r10),(r9),-(r0),00005ACA too complex to rewrite.
00003ACF: error: Instruction acbd	-(r10),(r9),-(r0),00009004 too complex to rewrite.
00003AE3: error: Instruction acbd	-(r4),(r8),(r5),00005B5B too complex to rewrite.
00003B03: error: Instruction acbd	-(r0),-(r4),-(r3),0000A864 too complex to rewrite.
00003B09: error: Instruction acbd	(r4),(r9),(r6),0000A078 too complex to rewrite.
00003B51: error: Instruction acbd	#8.0,(r5),-(r8),0000ADCB too complex to rewrite.
00003B82: error: Instruction acbd	#8.0,(r5),-(r8),0000A4EC too complex to rewrite.
00003BBE: error: Instruction acbd	#8.0,(fp),(pc),0000A128 too complex to rewrite.
00003BEA: error: Instruction acbd	-(r2),(r5),(r9),0000AA57 too complex to rewrite.
00003BF2: error: Instruction acbd	(fp),(fp),(r1),0000A066 too complex to rewrite.
00003C46: error: Instruction acbd	#8.0,-(r0),(r9),0000A1BC too complex to rewrite.
00003C4F: error: Instruction acbd	#8.0,(fp),(r5),0000AFC8 too complex to rewrite.
00003C75: error: Instruction acbd	-(r2),(fp),(r1),000065EF too complex to rewrite.
00003CB3: error: Instruction acbd	(fp),-(r0),-(r2),0000B01E too complex to rewrite.
00003D0C: error: Instruction acbd	(fp),(fp),(r5),0000B180 too complex to rewrite.
00003D2D: error: Instruction acbd	(ap),(ap),(pc),00005DAA too complex to rewrite.
00003D55: error: Instruction acbd	#8.0,(r5),-(r8),0000A6BF too complex to rewrite.
00003D62: error: Instruction acbd	(r4),(r9),(r6),0000A2D1 too complex to rewrite.
00003DBA: error: Instruction acbd	-(r6),(r5),-(r2),0000B037 too complex to rewrite.
00003DE2: error: Instruction acbd	#26.0,(r3),(pc),0000B456 too complex to rewrite.
00003DE5: error: Instruction acbd	(sp),-(r6),(r5),0000B25D too complex to rewrite.
00003E01: error: Instruction acbd	-(r6),(r5),-(r2),0000B07E too complex to rewrite.
00003E1B: error: Instruction acbd	(fp),-(r0),-(r4),0000AC8A too complex to rewrite.
00003E57: error: Instruction acbd	#8.0,(sp),(pc),00005ED1 too complex to rewrite.
00003E68: error: Instruction acbd	-(r2),(r9),(r5),000067E1 too complex to rewrite.
00003EDB: error: Instruction acbd	-(r7),(r5),-(r2),0000A044 too complex to rewrite.
00003F92: error: Instruction acbd	#8.0,(r6),(pc),00006007 too complex to rewrite.
00004D17: error: Instruction acbd	-(r0),(r5),(sp),0000C73D too complex to rewrite.
00004D5D: error: Instruction acbd	#8.0,(ap),(pc),0000B4D1 too complex to rewrite.
00004D8A: error: Instruction acbd	#8.0,(ap),(pc),0000B4FE too complex to rewrite.
00004D9B: error: Instruction acbd	-(r2),(r9),(sp),00007C08 too complex to rewrite.
00004DC6: error: Instruction acbd	(sp),-(r4),(r9),0000C33A too complex to rewrite.
00004DEB: error: Instruction acbd	(r2),(r1),(r2),0000C75D too complex to rewrite.
00004DF3: error: Instruction acbd	-(r2),-(r2),-(r5),0000C269 too complex to rewrite.
00004E1D: error: Instruction acbd	#8.0,-(r1),-(r5),0000C28C too complex to rewrite.
00004E2C: error: Instruction acbd	-(r4),(r8),(r5),00006EA4 too complex to rewrite.
00004E37: error: Instruction acbd	#8.0,(r3),(pc),0000C2AB too complex to rewrite.
00004E3A: error: Instruction acbd	(sp),-(r4),(r9),0000C3AE too complex to rewrite.
00004EA1: error: Instruction acbd	(fp),-(r0),(r1),00007D1B too complex to rewrite.
00004EDA: error: Instruction acbd	-(r2),-(r4),(r5),00006F44 too complex to rewrite.
00004EE1: error: Instruction acbd	(fp),-(r0),-(r2),0000C24C too complex to rewrite.
00004F1F: error: Instruction acbd	-(r2),-(r4),(r5),00005989 too complex to rewrite.
00004F43: error: Instruction acbd	(r11),(r5),(sp),0000C9B2 too complex to rewrite.
00004FF4: error: Instruction acbd	(r6),(r6),-(r3),0000C45F too complex to rewrite.
00005038: error: Instruction acbd	#8.0,-(r5),(sp),0000BFA1 too complex to rewrite.
0000503D: error: Instruction acbd	(fp),-(r0),-(r2),0000C3A8 too complex to rewrite.
00005063: error: Instruction acbd	-(r3),(r5),(r4),0000C489 too complex to rewrite.
00005069: error: Instruction acbd	#8.0,-(r2),(r5),0000C5E0 too complex to rewrite.
00005093: error: Instruction acbd	(fp),(fp),(r5),0000C507 too complex to rewrite.
000050A3: error: Instruction acbd	(r3),(r1),(ap),0000B8C9 too complex to rewrite.
000050C3: error: Instruction acbd	(r3),(r1),(ap),0000B8E9 too complex to rewrite.
000050DF: error: Instruction acbd	#8.0,-(r2),(r5),0000B412 too complex to rewrite.
000050E5: error: Instruction acbd	(fp),-(r0),(r5),0000C459 too complex to rewrite.
00005107: error: Instruction acbd	#8.0,-(r5),-(r3),00007172 too complex to rewrite.
00005144: error: Instruction acbd	(ap),-(r5),(fp),000071AF too complex to rewrite.
000051BC: error: Instruction acbd	(sp),-(r3),(r5),0000ACE2 too complex to rewrite.
000051FE: error: Instruction acbd	#8.0,(r6),(r9),0000B770 too complex to rewrite.
00005231: error: Instruction acbd	#8.0,(r7),(r5),000072AB too complex to rewrite.
00005258: error: Instruction acbd	-(r2),-(r2),(r5),0000C6C1 too complex to rewrite.
00005289: error: Instruction acbd	-(r2),-(r2),(r5),0000C6F2 too complex to rewrite.
000052B2: error: Instruction acbd	-(r2),-(r2),(r5),0000C71B too complex to rewrite.
000052C5: error: Instruction acbd	#8.0,(r5),-(r2),0000C23D too complex to rewrite.
000052DB: error: Instruction acbd	(fp),-(r0),-(r2),0000C646 too complex to rewrite.
000052F3: error: Instruction acbd	#8.0,(r5),-(r2),0000C26B too complex to rewrite.
00005349: error: Instruction acbd	-(r2),-(r4),(r5),000073B3 too complex to rewrite.
00005350: error: Instruction acbd	(fp),-(r0),-(r2),0000C6BB too complex to rewrite.
00005361: error: Instruction acbd	(r4),(r9),(sp),000081CE too complex to rewrite.
00005393: error: Instruction acbd	-(r5),(r7),(r8),0000C0B9 too complex to rewrite.
000053AC: error: Instruction acbd	(fp),-(r0),-(r2),0000C717 too complex to rewrite.
000053E1: error: Instruction acbd	(r2),(r1),(r2),0000CD53 too complex to rewrite.
00005401: error: Instruction acbd	(fp),-(r0),-(r2),0000C76C too complex to rewrite.
00005427: error: Instruction acbd	-(r5),(ap),(r4),0000B64D too complex to rewrite.
0000549F: error: Instruction acbd	(fp),-(r0),-(r2),0000C80A too complex to rewrite.
000054BE: error: Instruction acbd	-(r2),-(r4),(r5),00007528 too complex to rewrite.
00005505: error: Instruction acbd	(fp),-(r0),-(r2),0000C870 too complex to rewrite.
0000557F: error: Instruction acbd	-(r2),-(r4),(r5),000075E9 too complex to rewrite.
00005592: error: Instruction acbd	(fp),-(r0),-(r2),0000C8FD too complex to rewrite.
000055DC: error: Instruction acbd	-(r5),(ap),(r4),0000B802 too complex to rewrite.
000055FE: error: Instruction acbd	(r3),(r1),-(r4),00007669 too complex to rewrite.
0000562F: error: Instruction acbd	(r3),(r5),-(r3),0000BBA8 too complex to rewrite.
00005658: error: Instruction acbd	#8.0,(r6),(r1),0000B7D2 too complex to rewrite.
00005698: error: Instruction acbd	#8.0,-(r10),(r9),0000BD0E too complex to rewrite.
000056E5: error: Instruction acbd	-(r2),(r9),(r5),0000855E too complex to rewrite.
000056EE: error: Instruction acbd	#8.0,-(r10),(r9),0000BD64 too complex to rewrite.
000056FA: error: Instruction acbd	-(r5),(sp),(r4),0000612E too complex to rewrite.
0000590A: error: Instruction acbd	(sp),-(r4),-(r2),0000BD71 too complex to rewrite.
00005925: error: Instruction acbd	#8.0,-(r0),-(r2),0000BC9A too complex to rewrite.
00005929: error: Instruction acbd	(r3),(r5),-(r3),000079A2 too complex to rewrite.
00005957: error: Instruction acbd	#8.0,(r2),(r5),0000C57D too complex to rewrite.
0000598D: error: Instruction acbd	#8.0,-(r0),-(r2),0000BD02 too complex to rewrite.
00005991: error: Instruction acbd	(r3),(r5),-(r3),00007A0A too complex to rewrite.
000059BD: error: Instruction acbd	(sp),(r3),(r1),0000BF37 too complex to rewrite.
000059CC: error: Instruction acbd	(r7),(r5),-(r4),0000BF3A too complex to rewrite.
000059D7: error: Instruction acbd	-(r2),(r4),(r5),0000884F too complex to rewrite.
00005A19: error: Instruction acbd	(r5),-(r3),(sp),0000CE46 too complex to rewrite.
00005A2C: error: Instruction acbd	(fp),(r9),(sp),00007A99 too complex to rewrite.
00005A88: error: Instruction acbd	#8.0,-(r0),-(r2),0000BDFD too complex to rewrite.
00005A8C: error: Instruction acbd	(r3),(r5),-(r3),00007B05 too complex to rewrite.
00005AD4: error: Instruction acbd	#8.0,-(r0),-(r2),0000BE49 too complex to rewrite.
00005AD8: error: Instruction acbd	(r3),(r5),-(r3),00007B51 too complex to rewrite.
00005B0B: error: Instruction acbd	(r6),(r6),-(r3),0000CF76 too complex to rewrite.
00005B21: error: Instruction acbd	#8.0,-(r0),-(r2),0000BE96 too complex to rewrite.
00005B25: error: Instruction acbd	(r3),(r5),-(r3),00007B9E too complex to rewrite.
00005B82: error: Instruction acbd	-(r5),(sp),(r4),000065C3 too complex to rewrite.
00005B93: error: Instruction acbd	-(r2),-(r2),-(r5),0000D009 too complex to rewrite.
00005BAE: error: Instruction acbd	-(r2),-(r4),(r5),00007C18 too complex to rewrite.
00005BE1: error: Instruction acbd	#8.0,(ap),(pc),0000C355 too complex to rewrite.
00005C24: error: Instruction acbd	(fp),-(r0),(r5),0000CF98 too complex to rewrite.
00005C5E: error: Instruction acbd	-(r5),(sp),(r4),00007C92 too complex to rewrite.
00005C91: error: Instruction acbd	(sp),-(r3),-(r4),0000D100 too complex to rewrite.
00005CF7: error: Instruction acbd	(fp),(fp),(r5),0000D16B too complex to rewrite.
00005D07: error: Instruction acbd	-(r5),(sp),(r4),0000CC2D too complex to rewrite.
00005D48: error: Instruction acbd	(fp),(fp),(r5),0000D1BC too complex to rewrite.
00005E12: error: Instruction acbd	(r6),(r6),-(r3),0000D27D too complex to rewrite.
00005E52: error: Instruction acbd	(r6),(r6),-(r3),0000D2BD too complex to rewrite.
00005EC6: error: Instruction acbd	(r6),(r6),-(r3),0000D331 too complex to rewrite.
00005EE0: error: Instruction acbd	(sp),-(r3),-(r4),0000D34F too complex to rewrite.
00005F2C: error: Instruction acbd	(sp),-(r4),(r1),0000CD9B too complex to rewrite.
00005F83: error: Instruction acbd	(r6),(r6),-(r3),0000D3EE too complex to rewrite.
00005FDB: error: Instruction acbd	(sp),-(r3),-(r4),0000D44A too complex to rewrite.
00006049: error: Instruction acbd	(sp),-(r4),(r1),0000CEB8 too complex to rewrite.
00006074: error: Instruction acbd	-(r4),(r1),(ap),0000CF9A too complex to rewrite.
000060C7: error: Instruction acbd	(r6),(r6),-(r3),0000D532 too complex to rewrite.
0000612E: error: Instruction acbd	#8.0,-(r10),(r9),0000C7A4 too complex to rewrite.
00006139: error: Instruction acbd	(fp),(fp),(r5),0000D5AD too complex to rewrite.
00006151: error: Instruction acbd	(fp),(fp),(r5),0000D5C5 too complex to rewrite.
0000616E: error: Instruction acbd	(sp),-(r4),(r1),0000CFDD too complex to rewrite.
0000617B: error: Instruction acbd	(ap),(ap),(pc),0000CAF8 too complex to rewrite.
0000617E: error: Instruction acbd	-(r7),(r9),(sp),000081EB too complex to rewrite.
000061AE: error: Instruction acbd	(fp),(fp),(r5),0000D622 too complex to rewrite.
000061FB: error: Instruction acbd	(fp),(fp),(r5),0000D66F too complex to rewrite.
00006234: error: Instruction acbd	(fp),(fp),(r5),0000D6A8 too complex to rewrite.
0000625E: error: Instruction acbd	(fp),(fp),(r5),0000D6D2 too complex to rewrite.
000062C4: error: Instruction acbd	(fp),-(r0),-(r2),0000D62F too complex to rewrite.
000062DA: error: Instruction acbd	(fp),-(r0),-(r2),0000D645 too complex to rewrite.
0000639A: error: Instruction acbd	-(r2),(r5),(r4),000063C9 too complex to rewrite.
000063F7: error: Instruction acbd	(r4),(r5),(r4),0000D7FD too complex to rewrite.
000063FD: error: Instruction acbd	(r11),(r5),(sp),0000DE6C too complex to rewrite.
00006427: error: Instruction acbd	(r4),(r5),(r4),00008C4D too complex to rewrite.
00006436: error: Instruction acbd	-(r2),(fp),(r1),000064A8 too complex to rewrite.
00006499: error: Instruction acbd	(r6),(r6),-(r3),0000D904 too complex to rewrite.
000064A4: error: Instruction acbd	(r3),(r1),(ap),0000CCCA too complex to rewrite.
000064F0: error: Instruction acbd	-(r0),(r5),-(r2),0000D957 too complex to rewrite.
00006504: error: Instruction acbd	-(r2),(r9),(r7),0000D373 too complex to rewrite.
00006527: error: Instruction acbd	(r4),(r9),(sp),00008594 too complex to rewrite.
0000652E: error: Instruction acbd	(r6),-(r4),-(r7),0000D795 too complex to rewrite.
00006569: error: Instruction acbd	(fp),-(r0),(r1),0000CEE3 too complex to rewrite.
00006595: error: Instruction acbd	(r6),-(r4),-(r7),0000D7FC too complex to rewrite.
000065AF: error: Instruction acbd	#8.0,(r5),-(r8),0000D829 too complex to rewrite.
000065C8: error: Instruction acbd	(fp),-(r0),-(r2),0000D933 too complex to rewrite.
00006614: error: Instruction acbd	(sp),(r1),-(r2),00008693 too complex to rewrite.
0000661F: error: Instruction acbd	-(r3),(r9),(pc),00008F93 too complex to rewrite.
0000664D: error: Instruction acbd	#8.0,-(r4),-(r2),0000CBB8 too complex to rewrite.
0000665A: error: Instruction acbd	-(r3),(r9),(pc),00008FCE too complex to rewrite.
00006671: error: Instruction acbd	(fp),-(r0),-(r2),0000D9DC too complex to rewrite.
000066F3: error: Instruction acbd	(r3),(r1),(ap),0000CF19 too complex to rewrite.
0000672C: error: Instruction acbd	(r4),(r9),(r6),0000CC9B too complex to rewrite.
00006795: error: Instruction acbd	(fp),-(r0),-(r2),0000DB00 too complex to rewrite.
000067D6: error: Instruction acbd	(fp),-(r0),-(r2),0000DB41 too complex to rewrite.
000068A3: error: Instruction acbd	(fp),(fp),(r5),0000DD17 too complex to rewrite.
00006963: error: Instruction acbd	#8.0,(pc),(r3),0000CADD too complex to rewrite.
00006965: error: Instruction acbd	(r3),-(r4),(r1),000092D7 too complex to rewrite.
0000699B: error: Instruction acbd	#8.0,(pc),(r3),0000CB15 too complex to rewrite.
0000699D: error: Instruction acbd	(r3),-(r4),(r1),0000930F too complex to rewrite.
000069D0: error: Instruction acbd	#8.0,(pc),(r3),0000CB4A too complex to rewrite.
000069D2: error: Instruction acbd	(r3),-(r4),(r1),00009344 too complex to rewrite.
00006AA1: error: Instruction acbd	(sp),(ap),-(r9),00006AB1 too complex to rewrite.
00006B92: error: Instruction acbd	(sp),-(r4),(r1),0000DA01 too complex to rewrite.
00006CD7: error: Instruction acbd	(r3),(r1),(ap),0000D1FD too complex to rewrite.
00006D33: error: Instruction acbd	-(r5),(sp),-(r4),0000D159 too complex to rewrite.
00006D3D: error: Instruction acbd	#8.0,-(r3),-(r4),0000DFB2 too complex to rewrite.
00006D41: error: Instruction acbd	-(r2),(r1),(r7),00008DAC too complex to rewrite.
00006D8B: error: Instruction acbd	-(r2),(fp),(r1),0000D705 too complex to rewrite.
00006D98: error: Instruction acbd	-(r2),(r5),(r4),0000DF9E too complex to rewrite.
00006DAB: error: Instruction acbd	(r4),(r5),(r4),0000D1B1 too complex to rewrite.
00006DBA: error: Instruction acbd	(fp),-(r0),-(r2),0000E125 too complex to rewrite.
00006DE3: error: Instruction acbd	(r3),(r1),(ap),0000D309 too complex to rewrite.
00006E0D: error: Instruction acbd	(sp),-(r4),-(r2),0000DA82 too complex to rewrite.
00006E1C: error: Instruction acbd	-(r2),(fp),(r1),0000D796 too complex to rewrite.
00006E30: error: Instruction acbd	(r3),(r1),(ap),0000D356 too complex to rewrite.
00006E79: error: Instruction acbd	(r3),(r1),(ap),0000D39F too complex to rewrite.
00006EA1: error: Instruction acbd	(r4),(r9),(r6),0000D210 too complex to rewrite.
00006F2F: error: Instruction acbd	(r3),(r1),(ap),0000D455 too complex to rewrite.
00006F54: error: Instruction acbd	(fp),-(r0),-(r2),0000E2BF too complex to rewrite.
0000702F: error: Instruction acbd	(r3),(r1),(ap),0000D555 too complex to rewrite.
00007074: error: Instruction acbd	(r4),(r9),(r6),0000D3E3 too complex to rewrite.
000070A3: error: Instruction acbd	(r4),(r9),(r6),0000D412 too complex to rewrite.
000070BC: error: Instruction acbd	(sp),(ap),-(r9),00007AC2 too complex to rewrite.
000070CE: error: Instruction acbd	#8.0,(r6),(r9),0000D640 too complex to rewrite.
000070D6: error: Instruction acbd	(fp),(fp),(r5),0000E54A too complex to rewrite.
00007100: error: Instruction acbd	(fp),(fp),(r5),0000E574 too complex to rewrite.
0000714D: error: Instruction acbd	(fp),(fp),(r5),0000E5C1 too complex to rewrite.
00007287: error: Instruction acbd	#0.5,-(r6),(r6),00007301 too complex to rewrite.
0000767F: error: Instruction acbd	(sp),-(r6),(r5),0000E9F7 too complex to rewrite.
000077B5: error: Instruction acbd	-(r2),(r5),(r4),000077BB too complex to rewrite.
000077EC: error: Instruction acbd	(r11),(r5),(sp),000077F2 too complex to rewrite.
00007990: error: Instruction acbd	-(r5),(sp),(r4),0000A1B6 too complex to rewrite.
00007B05: error: Instruction acbd	(fp),-(r0),(r9),0000E077 too complex to rewrite.
00007D96: error: Instruction acbd	-(r0),-(r2),(r9),0000F1FD too complex to rewrite.
00007DF6: error: Instruction acbd	#8.0,-(r3),(r5),0000E961 too complex to rewrite.
00007E1E: error: Instruction acbd	(fp),-(r0),-(r2),0000F189 too complex to rewrite.
00007E4A: error: Instruction acbd	(fp),-(r0),-(r2),0000F1B5 too complex to rewrite.
00007ED3: error: Instruction acbd	-(r6),(r5),(fp),0000E43B too complex to rewrite.
0000968F: error: Instruction acbd	#0.5625,@(pc)+,@-08(fp)[r4],00009992 too complex to rewrite.
00009E95: error: Instruction acbd	#0.5625,@+2184CF02(r11),@+40C6(r5),0000B1A2 too complex to rewrite.
0000A37D: error: Instruction acbf	53DDA383,@0000A053,@-6B30FD05(fp),000073A9 too complex to rewrite.
0000AC19: error: Instruction acbf	-60820000(r7),@000192F4,@-2300(fp),0000A77C too complex to rewrite.
0000B65D: error: Instruction acbd	@-102F0002(fp),-3B(r2),@04FC0969,000086CE too complex to rewrite.
0000C590: error: Instruction acbf	@+0150(r5),@+5A53(r0),@(r0)+,00012529 too complex to rewrite.
0000C83E: error: Instruction acbf	#40.0,-18(fp),r2,0000CA08 too complex to rewrite.
0000FEBF: error: Instruction acbd	#0.8125,@(pc)+,+05EB(r3),000102C2 too complex to rewrite.
00010E7E: error: Instruction acbd	@EF9F6A83,-02(r5)[r8],@5DF0ACDE,00010D0D too complex to rewrite.
00010F1B: error: Instruction acbd	@08126320,@+0150(r5),@-373A(sp),0001622A too complex to rewrite.
00010F68: error: Instruction acbd	@0712636D,@-21B0(r5),+01C8(r6),0000ECC9 too complex to rewrite.
00011A1F: error: Instruction acbf	@-081E(r0),+0000(r5),r1,00017BC3 too complex to rewrite.
000145BC: error: Instruction acbf	#2.5,@(pc)+,+05EB(r5),000149BF too complex to rewrite.
00015E51: error: Instruction acbf	#7.0,@D0060D57,+0088(r6),0001670B too complex to rewrite.
0000ACAB: warning: Call target address 00000003 is invalid.
0000AC4E: warning: Call target address 00000003 is invalid.
0000A9E4: warning: Call target address 40009A48 is invalid.
00013E26: warning: Call target address 00000002 is invalid.
00014418: warning: Call target address 00000002 is invalid.
00011B27: warning: Call target address 00000002 is invalid.
00011B34: warning: Call target address 00000002 is invalid.
00011B41: warning: Call target address 00000002 is invalid.
00011B4E: warning: Call target address 00000002 is invalid.
00011B7D: warning: Call target address 00000002 is invalid.
00010700: warning: Call target address 4000E3D8 is invalid.
000101A8: warning: Call target address 4000E3D8 is invalid.
0000BD15: warning: Procedure fn0000BC8A previously had a return address of 4 bytes on the stack, but now seems to have a return address of 0 bytes on the stack.
0000C35C: warning: Call target address 40009A48 is invalid.
fn0000802E: error: An internal error occurred while building the expressions of fn0000802E
    The given key was not present in the dictionary.
       at System.ThrowHelper.ThrowKeyNotFoundException()
   at System.Collections.Generic.Dictionary`2.get_Item(TKey key)
   at Reko.Core.Lib.DominatorGraph`1.BuildDominanceFrontiers(DirectedGraph`1 graph, Dictionary`2 idoms) in D:\dev\uxmal\reko\master\src\Core\Lib\DominatorGraph.cs:line 196
   at Reko.Core.Lib.DominatorGraph`1..ctor(DirectedGraph`1 graph, T entryNode) in D:\dev\uxmal\reko\master\src\Core\Lib\DominatorGraph.cs:line 46
   at Reko.Core.Lib.BlockDominatorGraph..ctor(DirectedGraph`1 graph, Block entry) in D:\dev\uxmal\reko\master\src\Core\Lib\BlockDominatorGraph.cs:line 34
   at Reko.Analysis.DataFlowAnalysis.BuildExpressionTrees() in D:\dev\uxmal\reko\master\src\Decompiler\Analysis\DataFlowAnalysis.cs:line 342
fn00009746: error: An internal error occurred while building the expressions of fn00009746
    The given key was not present in the dictionary.
       at System.ThrowHelper.ThrowKeyNotFoundException()
   at System.Collections.Generic.Dictionary`2.get_Item(TKey key)
   at Reko.Core.Lib.DominatorGraph`1.BuildDominanceFrontiers(DirectedGraph`1 graph, Dictionary`2 idoms) in D:\dev\uxmal\reko\master\src\Core\Lib\DominatorGraph.cs:line 196
   at Reko.Core.Lib.DominatorGraph`1..ctor(DirectedGraph`1 graph, T entryNode) in D:\dev\uxmal\reko\master\src\Core\Lib\DominatorGraph.cs:line 46
   at Reko.Core.Lib.BlockDominatorGraph..ctor(DirectedGraph`1 graph, Block entry) in D:\dev\uxmal\reko\master\src\Core\Lib\BlockDominatorGraph.cs:line 34
   at Reko.Analysis.DataFlowAnalysis.BuildExpressionTrees() in D:\dev\uxmal\reko\master\src\Decompiler\Analysis\DataFlowAnalysis.cs:line 342
fn00010E6A: error: An internal error occurred while building the expressions of fn00010E6A
    The given key was not present in the dictionary.
       at System.ThrowHelper.ThrowKeyNotFoundException()
   at System.Collections.Generic.Dictionary`2.get_Item(TKey key)
   at Reko.Core.Lib.DominatorGraph`1.BuildDominanceFrontiers(DirectedGraph`1 graph, Dictionary`2 idoms) in D:\dev\uxmal\reko\master\src\Core\Lib\DominatorGraph.cs:line 196
   at Reko.Core.Lib.DominatorGraph`1..ctor(DirectedGraph`1 graph, T entryNode) in D:\dev\uxmal\reko\master\src\Core\Lib\DominatorGraph.cs:line 46
   at Reko.Core.Lib.BlockDominatorGraph..ctor(DirectedGraph`1 graph, Block entry) in D:\dev\uxmal\reko\master\src\Core\Lib\BlockDominatorGraph.cs:line 34
   at Reko.Analysis.DataFlowAnalysis.BuildExpressionTrees() in D:\dev\uxmal\reko\master\src\Decompiler\Analysis\DataFlowAnalysis.cs:line 342
fn000108D2: error: An internal error occurred while building the expressions of fn000108D2
    The given key was not present in the dictionary.
       at System.ThrowHelper.ThrowKeyNotFoundException()
   at System.Collections.Generic.Dictionary`2.get_Item(TKey key)
   at Reko.Core.Lib.DominatorGraph`1.BuildDominanceFrontiers(DirectedGraph`1 graph, Dictionary`2 idoms) in D:\dev\uxmal\reko\master\src\Core\Lib\DominatorGraph.cs:line 196
   at Reko.Core.Lib.DominatorGraph`1..ctor(DirectedGraph`1 graph, T entryNode) in D:\dev\uxmal\reko\master\src\Core\Lib\DominatorGraph.cs:line 46
   at Reko.Core.Lib.BlockDominatorGraph..ctor(DirectedGraph`1 graph, Block entry) in D:\dev\uxmal\reko\master\src\Core\Lib\BlockDominatorGraph.cs:line 34
   at Reko.Analysis.DataFlowAnalysis.BuildExpressionTrees() in D:\dev\uxmal\reko\master\src\Decompiler\Analysis\DataFlowAnalysis.cs:line 342
fn000125CA: error: An internal error occurred while building the expressions of fn000125CA
    The given key was not present in the dictionary.
       at System.ThrowHelper.ThrowKeyNotFoundException()
   at System.Collections.Generic.Dictionary`2.get_Item(TKey key)
   at Reko.Core.Lib.DominatorGraph`1.BuildDominanceFrontiers(DirectedGraph`1 graph, Dictionary`2 idoms) in D:\dev\uxmal\reko\master\src\Core\Lib\DominatorGraph.cs:line 196
   at Reko.Core.Lib.DominatorGraph`1..ctor(DirectedGraph`1 graph, T entryNode) in D:\dev\uxmal\reko\master\src\Core\Lib\DominatorGraph.cs:line 46
   at Reko.Core.Lib.BlockDominatorGraph..ctor(DirectedGraph`1 graph, Block entry) in D:\dev\uxmal\reko\master\src\Core\Lib\BlockDominatorGraph.cs:line 34
   at Reko.Analysis.DataFlowAnalysis.BuildExpressionTrees() in D:\dev\uxmal\reko\master\src\Decompiler\Analysis\DataFlowAnalysis.cs:line 342
fn000167AA: error: An internal error occurred while building the expressions of fn000167AA
    The given key was not present in the dictionary.
       at System.ThrowHelper.ThrowKeyNotFoundException()
   at System.Collections.Generic.Dictionary`2.get_Item(TKey key)
   at Reko.Core.Lib.DominatorGraph`1.BuildDominanceFrontiers(DirectedGraph`1 graph, Dictionary`2 idoms) in D:\dev\uxmal\reko\master\src\Core\Lib\DominatorGraph.cs:line 196
   at Reko.Core.Lib.DominatorGraph`1..ctor(DirectedGraph`1 graph, T entryNode) in D:\dev\uxmal\reko\master\src\Core\Lib\DominatorGraph.cs:line 46
   at Reko.Core.Lib.BlockDominatorGraph..ctor(DirectedGraph`1 graph, Block entry) in D:\dev\uxmal\reko\master\src\Core\Lib\BlockDominatorGraph.cs:line 34
   at Reko.Analysis.DataFlowAnalysis.BuildExpressionTrees() in D:\dev\uxmal\reko\master\src\Decompiler\Analysis\DataFlowAnalysis.cs:line 342
l00008081: warning: Phi functions will be ignored by type analysis. This may be caused by a failure in a previous stage of the decompilation.
0000981E: error: An error occurred while processing the statement branch Mem105[r4_131 + Mem105[r3_119 + 4:word32] - 0x00000002 + 0x00000000:byte] == 0x22 l00009824.
    Not handling (ptr32 (struct (0 T_434 t0000))) and (union (int32 u0) (ptr32 u1)) yet
       at Reko.Typing.ExpressionTypeDescender.PushSubtrahendDataType(DataType dtDiff, DataType dtMin) in D:\dev\uxmal\reko\master\src\Decompiler\Typing\ExpressionTypeDescender.cs:line 396
   at Reko.Typing.ExpressionTypeDescender.VisitBinaryExpression(BinaryExpression binExp, TypeVariable tv) in D:\dev\uxmal\reko\master\src\Decompiler\Typing\ExpressionTypeDescender.cs:line 229
   at Reko.Core.Expressions.BinaryExpression.Accept[T,C](ExpressionVisitor`2 v, C context) in D:\dev\uxmal\reko\master\src\Core\Expressions\BinaryExpression.cs:line 54
   at Reko.Typing.ExpressionTypeDescender.VisitMemoryAccess(Expression basePointer, TypeVariable tvAccess, Expression effectiveAddress, Expression globals) in D:\dev\uxmal\reko\master\src\Decompiler\Typing\ExpressionTypeDescender.cs:line 564
   at Reko.Typing.ExpressionTypeDescender.VisitMemoryAccess(MemoryAccess access, TypeVariable tv) in D:\dev\uxmal\reko\master\src\Decompiler\Typing\ExpressionTypeDescender.cs:line 497
   at Reko.Core.Expressions.MemoryAccess.Accept[T,C](ExpressionVisitor`2 v, C context) in D:\dev\uxmal\reko\master\src\Core\Expressions\MemoryAccess.cs:line 71
   at Reko.Typing.ExpressionTypeDescender.VisitBinaryExpression(BinaryExpression binExp, TypeVariable tv) in D:\dev\uxmal\reko\master\src\Decompiler\Typing\ExpressionTypeDescender.cs:line 325
   at Reko.Core.Expressions.BinaryExpression.Accept[T,C](ExpressionVisitor`2 v, C context) in D:\dev\uxmal\reko\master\src\Core\Expressions\BinaryExpression.cs:line 54
   at Reko.Typing.TypeCollector.VisitBranch(Branch branch) in D:\dev\uxmal\reko\master\src\Decompiler\Typing\TypeCollector.cs:line 158
   at Reko.Core.Code.Branch.Accept(InstructionVisitor v) in D:\dev\uxmal\reko\master\src\Core\Code\Branch.cs:line 55
   at Reko.Typing.TypeCollector.CollectTypes() in D:\dev\uxmal\reko\master\src\Decompiler\Typing\TypeCollector.cs:line 85
fn00009746: error: An error occurred while rewriting procedure to high-level language.
    The given key was not present in the dictionary.
       at System.ThrowHelper.ThrowKeyNotFoundException()
   at System.Collections.Generic.Dictionary`2.get_Item(TKey key)
   at Reko.Core.Lib.DominatorGraph`1.BuildDominanceFrontiers(DirectedGraph`1 graph, Dictionary`2 idoms) in D:\dev\uxmal\reko\master\src\Core\Lib\DominatorGraph.cs:line 196
   at Reko.Core.Lib.DominatorGraph`1..ctor(DirectedGraph`1 graph, T entryNode) in D:\dev\uxmal\reko\master\src\Core\Lib\DominatorGraph.cs:line 46
   at Reko.Structure.StructureAnalysis.Execute() in D:\dev\uxmal\reko\master\src\Decompiler\Structure\StructureAnalysis.cs:line 136
   at Reko.Structure.StructureAnalysis.Structure() in D:\dev\uxmal\reko\master\src\Decompiler\Structure\StructureAnalysis.cs:line 71
   at Reko.DecompilerDriver.StructureProgram() in D:\dev\uxmal\reko\master\src\Decompiler\Decompiler.cs:line 485
fn000108D2: error: An error occurred while rewriting procedure to high-level language.
    The given key was not present in the dictionary.
       at System.ThrowHelper.ThrowKeyNotFoundException()
   at System.Collections.Generic.Dictionary`2.get_Item(TKey key)
   at Reko.Core.Lib.DominatorGraph`1.BuildDominanceFrontiers(DirectedGraph`1 graph, Dictionary`2 idoms) in D:\dev\uxmal\reko\master\src\Core\Lib\DominatorGraph.cs:line 196
   at Reko.Core.Lib.DominatorGraph`1..ctor(DirectedGraph`1 graph, T entryNode) in D:\dev\uxmal\reko\master\src\Core\Lib\DominatorGraph.cs:line 46
   at Reko.Structure.StructureAnalysis.Execute() in D:\dev\uxmal\reko\master\src\Decompiler\Structure\StructureAnalysis.cs:line 136
   at Reko.Structure.StructureAnalysis.Structure() in D:\dev\uxmal\reko\master\src\Decompiler\Structure\StructureAnalysis.cs:line 71
   at Reko.DecompilerDriver.StructureProgram() in D:\dev\uxmal\reko\master\src\Decompiler\Decompiler.cs:line 485
fn00010E6A: error: An error occurred while rewriting procedure to high-level language.
    The given key was not present in the dictionary.
       at System.ThrowHelper.ThrowKeyNotFoundException()
   at System.Collections.Generic.Dictionary`2.get_Item(TKey key)
   at Reko.Core.Lib.DominatorGraph`1.BuildDominanceFrontiers(DirectedGraph`1 graph, Dictionary`2 idoms) in D:\dev\uxmal\reko\master\src\Core\Lib\DominatorGraph.cs:line 196
   at Reko.Core.Lib.DominatorGraph`1..ctor(DirectedGraph`1 graph, T entryNode) in D:\dev\uxmal\reko\master\src\Core\Lib\DominatorGraph.cs:line 46
   at Reko.Structure.StructureAnalysis.Execute() in D:\dev\uxmal\reko\master\src\Decompiler\Structure\StructureAnalysis.cs:line 136
   at Reko.Structure.StructureAnalysis.Structure() in D:\dev\uxmal\reko\master\src\Decompiler\Structure\StructureAnalysis.cs:line 71
   at Reko.DecompilerDriver.StructureProgram() in D:\dev\uxmal\reko\master\src\Decompiler\Decompiler.cs:line 485
fn000125CA: warning: Structure analysis stopped making progress, quitting. Please report this issue at https://github.com/uxmal/reko
=== i8051\rtl8188efw.dcproject
=== regressions\angr-148\test
=== regressions\reko-121\m68k_jump.dcproject
=== regressions\reko-351\a.out
=== regressions\reko-367\code.dcproject
=== regressions\reko-90\PP.EXE
*** regressions\reko-90\PP.EXE
Borland C v3 runtime detected
0800:9016: warning: Procedure fn0800_8F97 previously had a return address of 2 bytes on the stack, but now seems to have a return address of 0 bytes on the stack.
0800:9067: warning: Procedure fn0800_8F97 previously had a return address of 2 bytes on the stack, but now seems to have a return address of 0 bytes on the stack.
0800:9042: warning: Procedure fn0800_8F97 previously had a return address of 2 bytes on the stack, but now seems to have a return address of 0 bytes on the stack.
0800:903F: warning: Procedure fn0800_8F97 previously had a return address of 2 bytes on the stack, but now seems to have a return address of 0 bytes on the stack.
0800:9075: warning: Procedure fn0800_8F97 previously had a return address of 2 bytes on the stack, but now seems to have a return address of 0 bytes on the stack.
0800:906C: warning: Procedure fn0800_8F97 previously had a return address of 2 bytes on the stack, but now seems to have a return address of 0 bytes on the stack.
0800:906C: warning: Procedure fn0800_8F97 previously had a return address of 2 bytes on the stack, but now seems to have a return address of 0 bytes on the stack.
0800:906C: warning: Procedure fn0800_8F97 previously had a return address of 2 bytes on the stack, but now seems to have a return address of 0 bytes on the stack.
0800:9127: warning: Procedure fn0800_8F97 previously had a return address of 2 bytes on the stack, but now seems to have a return address of 0 bytes on the stack.
0800:920B: warning: Procedure fn0800_8F97 previously had a return address of 2 bytes on the stack, but now seems to have a return address of 0 bytes on the stack.
0800:9121: warning: Procedure fn0800_8F97 previously had a return address of 2 bytes on the stack, but now seems to have a return address of 0 bytes on the stack.
0800:9124: warning: Procedure fn0800_8F97 previously had a return address of 2 bytes on the stack, but now seems to have a return address of 0 bytes on the stack.
0800:9313: warning: Procedure fn0800_8F97 previously had a return address of 2 bytes on the stack, but now seems to have a return address of 0 bytes on the stack.
0800:9398: warning: Procedure fn0800_8F97 previously had a return address of 2 bytes on the stack, but now seems to have a return address of 0 bytes on the stack.
0800:939E: warning: Procedure fn0800_8F97 previously had a return address of 2 bytes on the stack, but now seems to have a return address of 0 bytes on the stack.
0800:93A3: warning: Procedure fn0800_8F97 previously had a return address of 2 bytes on the stack, but now seems to have a return address of 0 bytes on the stack.
0800:92AE: warning: Procedure fn0800_8F97 previously had a return address of 2 bytes on the stack, but now seems to have a return address of 0 bytes on the stack.
0800:9208: warning: Procedure fn0800_8F97 previously had a return address of 2 bytes on the stack, but now seems to have a return address of 0 bytes on the stack.
0800:919E: warning: Procedure fn0800_8F97 previously had a return address of 2 bytes on the stack, but now seems to have a return address of 0 bytes on the stack.
0800:8BC8: warning: Procedure fn0800_8BC2 previously had a return address of 4 bytes on the stack, but now seems to have a return address of 0 bytes on the stack.
0800:9F9D: warning: Procedure fn0800_9F89 previously had a return address of 2 bytes on the stack, but now seems to have a return address of 0 bytes on the stack.
0800:9F9D: warning: Procedure fn0800_9F89 previously had a return address of 2 bytes on the stack, but now seems to have a return address of 0 bytes on the stack.
0800:9F8F: warning: Procedure fn0800_9F89 previously had a return address of 2 bytes on the stack, but now seems to have a return address of 0 bytes on the stack.
1483:1390: warning: x86 instruction 'vblendvpdv' is not supported yet.
1483:1DB0: warning: x86 instruction 'phsubsw' is not supported yet.
1483:254A: warning: x86 instruction 'ud0' is not supported yet.
1483:254F: warning: x86 instruction 'ud0' is not supported yet.
1483:0D6F: warning: Call target address 1483:8A82 is invalid.
1483:0DCF: warning: Procedure fn1483_0D3F previously had a return address of 0 bytes on the stack, but now seems to have a return address of 4 bytes on the stack.
1483:0DFC: warning: Call target address 1483:E62A is invalid.
1483:0E06: warning: Procedure fn1483_0D3F previously had a return address of 0 bytes on the stack, but now seems to have a return address of 2 bytes on the stack.
1483:0E06: warning: Multiple different values of stack delta in procedure fn1483_0D3F when processing RET instruction; was -9582 previously.
1483:0E76: warning: Procedure fn1483_0D3F previously had a return address of 0 bytes on the stack, but now seems to have a return address of 4 bytes on the stack.
1483:0E76: warning: Multiple different values of stack delta in procedure fn1483_0D3F when processing RET instruction; was -9582 previously.
1483:0EFF: warning: Call target address 3024:8E10 is invalid.
1483:0D2B: warning: Procedure fn1483_0CFA previously had a return address of 0 bytes on the stack, but now seems to have a return address of 2 bytes on the stack.
1483:0CA6: warning: Call target address 1483:FD4E is invalid.
1483:0CD2: warning: Call target address 1483:4FE0 is invalid.
1483:0CE6: warning: Procedure fn1483_0C91 previously had a return address of 0 bytes on the stack, but now seems to have a return address of 2 bytes on the stack.
1483:0C5C: warning: Procedure fn1483_0C55 previously had a return address of 0 bytes on the stack, but now seems to have a return address of 2 bytes on the stack.
1483:0CA6: warning: Call target address 1483:FD4E is invalid.
fn0800_8F97: error: An internal error occurred while building the expressions of fn0800_8F97
    Dominator graph calculation timed out.
       at Reko.Core.Lib.DominatorGraph`1.Intersect(Dictionary`2 postdoms, T b1, T b2) in D:\dev\uxmal\reko\master\src\Core\Lib\DominatorGraph.cs:line 238
   at Reko.Core.Lib.DominatorGraph`1.Build(DirectedGraph`1 graph, T entryNode) in D:\dev\uxmal\reko\master\src\Core\Lib\DominatorGraph.cs:line 164
   at Reko.Core.Lib.DominatorGraph`1..ctor(DirectedGraph`1 graph, T entryNode) in D:\dev\uxmal\reko\master\src\Core\Lib\DominatorGraph.cs:line 44
   at Reko.Core.Lib.BlockDominatorGraph..ctor(DirectedGraph`1 graph, Block entry) in D:\dev\uxmal\reko\master\src\Core\Lib\BlockDominatorGraph.cs:line 34
   at Reko.Analysis.DataFlowAnalysis.BuildExpressionTrees() in D:\dev\uxmal\reko\master\src\Decompiler\Analysis\DataFlowAnalysis.cs:line 342
fn1483_0CA0: error: An error occurred while renaming variables.
    Value cannot be null.
Parameter name: key
       at System.ThrowHelper.ThrowArgumentNullException(ExceptionArgument argument)
   at System.Collections.Generic.Dictionary`2.FindEntry(TKey key)
   at System.Collections.Generic.Dictionary`2.TryGetValue(TKey key, TValue& value)
   at Reko.Core.Lib.DominatorGraph`1.ImmediateDominator(T node) in D:\dev\uxmal\reko\master\src\Core\Lib\DominatorGraph.cs:line 128
   at Reko.Core.Lib.DominatorGraph`1.CommonDominator(IEnumerable`1 blocks) in D:\dev\uxmal\reko\master\src\Core\Lib\DominatorGraph.cs:line 100
   at Reko.Analysis.DeclarationInserter.InsertDeclaration(Web web) in D:\dev\uxmal\reko\master\src\Decompiler\Analysis\DeclarationInserter.cs:line 60
   at Reko.Analysis.WebBuilder.InsertDeclarations() in D:\dev\uxmal\reko\master\src\Decompiler\Analysis\WebBuilder.cs:line 89
   at Reko.Analysis.WebBuilder.Transform() in D:\dev\uxmal\reko\master\src\Decompiler\Analysis\WebBuilder.cs:line 107
fn1483_0CFC: error: An error occurred while renaming variables.
    Value cannot be null.
Parameter name: key
       at System.ThrowHelper.ThrowArgumentNullException(ExceptionArgument argument)
   at System.Collections.Generic.Dictionary`2.FindEntry(TKey key)
   at System.Collections.Generic.Dictionary`2.TryGetValue(TKey key, TValue& value)
   at Reko.Core.Lib.DominatorGraph`1.ImmediateDominator(T node) in D:\dev\uxmal\reko\master\src\Core\Lib\DominatorGraph.cs:line 128
   at Reko.Core.Lib.DominatorGraph`1.CommonDominator(IEnumerable`1 blocks) in D:\dev\uxmal\reko\master\src\Core\Lib\DominatorGraph.cs:line 100
   at Reko.Analysis.DeclarationInserter.InsertDeclaration(Web web) in D:\dev\uxmal\reko\master\src\Decompiler\Analysis\DeclarationInserter.cs:line 60
   at Reko.Analysis.WebBuilder.InsertDeclarations() in D:\dev\uxmal\reko\master\src\Decompiler\Analysis\WebBuilder.cs:line 89
   at Reko.Analysis.WebBuilder.Transform() in D:\dev\uxmal\reko\master\src\Decompiler\Analysis\WebBuilder.cs:line 107
0800:36CE: error: An error occurred while processing the statement branch Mem71[ptrLoc0A_321 - 0x0001 + 0x0000:byte] != 0x3A l0800_3732.
    Not handling (ptr32 (struct (0 T_15513 t0000))) and (union (ptr32 u1) (segptr32 u0)) yet
       at Reko.Typing.ExpressionTypeDescender.PushSubtrahendDataType(DataType dtDiff, DataType dtMin) in D:\dev\uxmal\reko\master\src\Decompiler\Typing\ExpressionTypeDescender.cs:line 396
   at Reko.Typing.ExpressionTypeDescender.VisitBinaryExpression(BinaryExpression binExp, TypeVariable tv) in D:\dev\uxmal\reko\master\src\Decompiler\Typing\ExpressionTypeDescender.cs:line 229
   at Reko.Core.Expressions.BinaryExpression.Accept[T,C](ExpressionVisitor`2 v, C context) in D:\dev\uxmal\reko\master\src\Core\Expressions\BinaryExpression.cs:line 54
   at Reko.Typing.ExpressionTypeDescender.VisitMemoryAccess(Expression basePointer, TypeVariable tvAccess, Expression effectiveAddress, Expression globals) in D:\dev\uxmal\reko\master\src\Decompiler\Typing\ExpressionTypeDescender.cs:line 564
   at Reko.Typing.ExpressionTypeDescender.VisitMemoryAccess(MemoryAccess access, TypeVariable tv) in D:\dev\uxmal\reko\master\src\Decompiler\Typing\ExpressionTypeDescender.cs:line 497
   at Reko.Core.Expressions.MemoryAccess.Accept[T,C](ExpressionVisitor`2 v, C context) in D:\dev\uxmal\reko\master\src\Core\Expressions\MemoryAccess.cs:line 71
   at Reko.Typing.ExpressionTypeDescender.VisitBinaryExpression(BinaryExpression binExp, TypeVariable tv) in D:\dev\uxmal\reko\master\src\Decompiler\Typing\ExpressionTypeDescender.cs:line 325
   at Reko.Core.Expressions.BinaryExpression.Accept[T,C](ExpressionVisitor`2 v, C context) in D:\dev\uxmal\reko\master\src\Core\Expressions\BinaryExpression.cs:line 54
   at Reko.Typing.TypeCollector.VisitBranch(Branch branch) in D:\dev\uxmal\reko\master\src\Decompiler\Typing\TypeCollector.cs:line 158
   at Reko.Core.Code.Branch.Accept(InstructionVisitor v) in D:\dev\uxmal\reko\master\src\Core\Code\Branch.cs:line 55
   at Reko.Typing.TypeCollector.CollectTypes() in D:\dev\uxmal\reko\master\src\Decompiler\Typing\TypeCollector.cs:line 85
l0800_8FD8: warning: Phi functions will be ignored by type analysis. This may be caused by a failure in a previous stage of the decompilation.
0800:9A95: error: An error occurred while processing the statement word16 di_325 = di_311 - (fp - 0x0048).
    Not handling (memptr T_43924 (struct (0 T_44734 t0000))) and mp16 yet
       at Reko.Typing.ExpressionTypeDescender.PushMinuendDataType(DataType dtDiff, DataType dtSub) in D:\dev\uxmal\reko\master\src\Decompiler\Typing\ExpressionTypeDescender.cs:line 383
   at Reko.Typing.ExpressionTypeDescender.VisitBinaryExpression(BinaryExpression binExp, TypeVariable tv) in D:\dev\uxmal\reko\master\src\Decompiler\Typing\ExpressionTypeDescender.cs:line 227
   at Reko.Core.Expressions.BinaryExpression.Accept[T,C](ExpressionVisitor`2 v, C context) in D:\dev\uxmal\reko\master\src\Core\Expressions\BinaryExpression.cs:line 54
   at Reko.Typing.TypeCollector.VisitDeclaration(Declaration decl) in D:\dev\uxmal\reko\master\src\Decompiler\Typing\TypeCollector.cs:line 184
   at Reko.Core.Code.Declaration.Accept(InstructionVisitor v) in D:\dev\uxmal\reko\master\src\Core\Code\Declaration.cs:line 49
   at Reko.Typing.TypeCollector.CollectTypes() in D:\dev\uxmal\reko\master\src\Decompiler\Typing\TypeCollector.cs:line 85
0800:BBF7: error: An error occurred while processing the statement branch Mem7[ptrArg02 - 0x0001 + 0x0000:byte] != 0x2E l0800_BBFC.
    Not handling (ptr32 (struct (0 T_51090 t0000))) and (union (ptr32 u1) (segptr32 u0)) yet
       at Reko.Typing.ExpressionTypeDescender.PushSubtrahendDataType(DataType dtDiff, DataType dtMin) in D:\dev\uxmal\reko\master\src\Decompiler\Typing\ExpressionTypeDescender.cs:line 396
   at Reko.Typing.ExpressionTypeDescender.VisitBinaryExpression(BinaryExpression binExp, TypeVariable tv) in D:\dev\uxmal\reko\master\src\Decompiler\Typing\ExpressionTypeDescender.cs:line 229
   at Reko.Core.Expressions.BinaryExpression.Accept[T,C](ExpressionVisitor`2 v, C context) in D:\dev\uxmal\reko\master\src\Core\Expressions\BinaryExpression.cs:line 54
   at Reko.Typing.ExpressionTypeDescender.VisitMemoryAccess(Expression basePointer, TypeVariable tvAccess, Expression effectiveAddress, Expression globals) in D:\dev\uxmal\reko\master\src\Decompiler\Typing\ExpressionTypeDescender.cs:line 564
   at Reko.Typing.ExpressionTypeDescender.VisitMemoryAccess(MemoryAccess access, TypeVariable tv) in D:\dev\uxmal\reko\master\src\Decompiler\Typing\ExpressionTypeDescender.cs:line 497
   at Reko.Core.Expressions.MemoryAccess.Accept[T,C](ExpressionVisitor`2 v, C context) in D:\dev\uxmal\reko\master\src\Core\Expressions\MemoryAccess.cs:line 71
   at Reko.Typing.ExpressionTypeDescender.VisitBinaryExpression(BinaryExpression binExp, TypeVariable tv) in D:\dev\uxmal\reko\master\src\Decompiler\Typing\ExpressionTypeDescender.cs:line 325
   at Reko.Core.Expressions.BinaryExpression.Accept[T,C](ExpressionVisitor`2 v, C context) in D:\dev\uxmal\reko\master\src\Core\Expressions\BinaryExpression.cs:line 54
   at Reko.Typing.TypeCollector.VisitBranch(Branch branch) in D:\dev\uxmal\reko\master\src\Decompiler\Typing\TypeCollector.cs:line 158
   at Reko.Core.Code.Branch.Accept(InstructionVisitor v) in D:\dev\uxmal\reko\master\src\Core\Code\Branch.cs:line 55
   at Reko.Typing.TypeCollector.CollectTypes() in D:\dev\uxmal\reko\master\src\Decompiler\Typing\TypeCollector.cs:line 85
0800:C743: error: An error occurred while processing the statement si_175 = wLoc06_297 - (fp - 0x0090).
    Not handling mp16 and mp16 yet
       at Reko.Typing.ExpressionTypeDescender.PushMinuendDataType(DataType dtDiff, DataType dtSub) in D:\dev\uxmal\reko\master\src\Decompiler\Typing\ExpressionTypeDescender.cs:line 383
   at Reko.Typing.ExpressionTypeDescender.VisitBinaryExpression(BinaryExpression binExp, TypeVariable tv) in D:\dev\uxmal\reko\master\src\Decompiler\Typing\ExpressionTypeDescender.cs:line 227
   at Reko.Core.Expressions.BinaryExpression.Accept[T,C](ExpressionVisitor`2 v, C context) in D:\dev\uxmal\reko\master\src\Core\Expressions\BinaryExpression.cs:line 54
   at Reko.Typing.TypeCollector.VisitAssignment(Assignment ass) in D:\dev\uxmal\reko\master\src\Decompiler\Typing\TypeCollector.cs:line 146
   at Reko.Core.Code.Assignment.Accept(InstructionVisitor v) in D:\dev\uxmal\reko\master\src\Core\Code\Assignment.cs:line 54
   at Reko.Typing.TypeCollector.CollectTypes() in D:\dev\uxmal\reko\master\src\Decompiler\Typing\TypeCollector.cs:line 85
1483:0C7D: error: An error occurred while processing the statement byte al_105 = (byte) (bx_65 - 0x0903 - (SLICE(dh_ax_152, byte, 16) <u 0x00)).
    Not handling (memptr T_54048 (struct (0 T_54099 t0000) (3303 T_54091 t3303))) and bool yet
       at Reko.Typing.ExpressionTypeDescender.PushMinuendDataType(DataType dtDiff, DataType dtSub) in D:\dev\uxmal\reko\master\src\Decompiler\Typing\ExpressionTypeDescender.cs:line 383
   at Reko.Typing.ExpressionTypeDescender.VisitBinaryExpression(BinaryExpression binExp, TypeVariable tv) in D:\dev\uxmal\reko\master\src\Decompiler\Typing\ExpressionTypeDescender.cs:line 227
   at Reko.Core.Expressions.BinaryExpression.Accept[T,C](ExpressionVisitor`2 v, C context) in D:\dev\uxmal\reko\master\src\Core\Expressions\BinaryExpression.cs:line 54
   at Reko.Typing.ExpressionTypeDescender.VisitCast(Cast cast, TypeVariable tv) in D:\dev\uxmal\reko\master\src\Decompiler\Typing\ExpressionTypeDescender.cs:line 427
   at Reko.Core.Expressions.Cast.Accept[T,C](ExpressionVisitor`2 v, C context) in D:\dev\uxmal\reko\master\src\Core\Expressions\Cast.cs:line 47
   at Reko.Typing.TypeCollector.VisitDeclaration(Declaration decl) in D:\dev\uxmal\reko\master\src\Decompiler\Typing\TypeCollector.cs:line 184
   at Reko.Core.Code.Declaration.Accept(InstructionVisitor v) in D:\dev\uxmal\reko\master\src\Core\Code\Declaration.cs:line 49
   at Reko.Typing.TypeCollector.CollectTypes() in D:\dev\uxmal\reko\master\src\Decompiler\Typing\TypeCollector.cs:line 85
1483:0DF5: error: An error occurred while processing the statement CZ_184 = SLICE(cond(ax_227 - (sp_202 - 0x001C)), bool, 2) (alias).
    Not handling (memptr T_54831 (struct 019E (0 word16 w0000))) and (memptr T_54831 (struct 019E (0 word16 w0000))) yet
       at Reko.Typing.ExpressionTypeDescender.PushMinuendDataType(DataType dtDiff, DataType dtSub) in D:\dev\uxmal\reko\master\src\Decompiler\Typing\ExpressionTypeDescender.cs:line 383
   at Reko.Typing.ExpressionTypeDescender.VisitBinaryExpression(BinaryExpression binExp, TypeVariable tv) in D:\dev\uxmal\reko\master\src\Decompiler\Typing\ExpressionTypeDescender.cs:line 227
   at Reko.Core.Expressions.BinaryExpression.Accept[T,C](ExpressionVisitor`2 v, C context) in D:\dev\uxmal\reko\master\src\Core\Expressions\BinaryExpression.cs:line 54
   at Reko.Typing.ExpressionTypeDescender.VisitConditionOf(ConditionOf cof, TypeVariable tv) in D:\dev\uxmal\reko\master\src\Decompiler\Typing\ExpressionTypeDescender.cs:line 443
   at Reko.Core.Expressions.ConditionOf.Accept[T,C](ExpressionVisitor`2 v, C context) in D:\dev\uxmal\reko\master\src\Core\Expressions\ConditionOf.cs:line 66
   at Reko.Typing.ExpressionTypeDescender.VisitSlice(Slice slice, TypeVariable tv) in D:\dev\uxmal\reko\master\src\Decompiler\Typing\ExpressionTypeDescender.cs:line 764
   at Reko.Core.Expressions.Slice.Accept[T,C](ExpressionVisitor`2 v, C context) in D:\dev\uxmal\reko\master\src\Core\Expressions\Slice.cs:line 61
   at Reko.Typing.TypeCollector.VisitAssignment(Assignment ass) in D:\dev\uxmal\reko\master\src\Decompiler\Typing\TypeCollector.cs:line 146
   at Reko.Core.Code.Assignment.Accept(InstructionVisitor v) in D:\dev\uxmal\reko\master\src\Core\Code\Assignment.cs:line 54
   at Reko.Typing.TypeCollector.CollectTypes() in D:\dev\uxmal\reko\master\src\Decompiler\Typing\TypeCollector.cs:line 85
=== regressions\snowman-51\switch.dcproject
=== regressions\snowman-74\int16.dll
=== regressions\snowman-82\flags
=== regressions\snowman-83\flags3
<<<<<<< HEAD
Decompiled 56 binaries in 74.63 seconds ---
=======
Decompiled 56 binaries in 94.57 seconds ---
>>>>>>> cef137a8
<|MERGE_RESOLUTION|>--- conflicted
+++ resolved
@@ -66,12 +66,6 @@
 10000028: warning: Expected sizes of arrays to have been determined by now
 10000028: warning: Expected sizes of arrays to have been determined by now
 100007E0: warning: Expected sizes of arrays to have been determined by now
-<<<<<<< HEAD
-=======
-1000002C: warning: Expected sizes of arrays to have been determined by now
-1000002C: warning: Expected sizes of arrays to have been determined by now
-100007E0: warning: Expected sizes of arrays to have been determined by now
->>>>>>> cef137a8
 === Elf\MIPS\swlswr\test
 === Elf\Msp430\a.out
 *** Elf\Msp430\a.out
@@ -1814,8 +1808,4 @@
 === regressions\snowman-74\int16.dll
 === regressions\snowman-82\flags
 === regressions\snowman-83\flags3
-<<<<<<< HEAD
-Decompiled 56 binaries in 74.63 seconds ---
-=======
-Decompiled 56 binaries in 94.57 seconds ---
->>>>>>> cef137a8
+Decompiled 56 binaries in 93.18 seconds ---